--- conflicted
+++ resolved
@@ -58,13 +58,9 @@
   static_assert(kAlias % kAlignment == 0, "kAlias must be a multiple");
   constexpr uint64_t kGroups = kAlias / kAlignment;
   const uint64_t group = next.fetch_add(1, std::memory_order_relaxed) % kGroups;
-<<<<<<< HEAD
-  const uint64_t offset = kAlignment * group;
-=======
   const size_t offset = static_cast<size_t>(kAlignment * group);
->>>>>>> aedee164
   HWY_DASSERT((offset % kAlignment == 0) && offset <= kAlias);
-  return static_cast<size_t>(offset);
+  return offset;
 }
 
 }  // namespace
