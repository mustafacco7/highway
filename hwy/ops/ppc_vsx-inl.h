// Copyright 2023 Google LLC
// SPDX-License-Identifier: Apache-2.0
//
// Licensed under the Apache License, Version 2.0 (the "License");
// you may not use this file except in compliance with the License.
// You may obtain a copy of the License at
//
//      http://www.apache.org/licenses/LICENSE-2.0
//
// Unless required by applicable law or agreed to in writing, software
// distributed under the License is distributed on an "AS IS" BASIS,
// WITHOUT WARRANTIES OR CONDITIONS OF ANY KIND, either express or implied.
// See the License for the specific language governing permissions and
// limitations under the License.

// 128-bit vectors for VSX/Z14
// External include guard in highway.h - see comment there.

#if HWY_TARGET == HWY_Z14 || HWY_TARGET == HWY_Z15
#define HWY_S390X_HAVE_Z14 1
#else
#define HWY_S390X_HAVE_Z14 0
#endif

#pragma push_macro("vector")
#pragma push_macro("pixel")
#pragma push_macro("bool")

#undef vector
#undef pixel
#undef bool

#if HWY_S390X_HAVE_Z14
#include <vecintrin.h>
#else
#include <altivec.h>
#endif

#pragma pop_macro("vector")
#pragma pop_macro("pixel")
#pragma pop_macro("bool")

#include "hwy/ops/shared-inl.h"

// clang's altivec.h gates some intrinsics behind #ifdef __POWER10_VECTOR__, and
// some GCC do the same for _ARCH_PWR10.
// This means we can only use POWER10-specific intrinsics in static dispatch
// mode (where the -mpower10-vector compiler flag is passed). Same for PPC9.
// On other compilers, the usual target check is sufficient.
#if !HWY_S390X_HAVE_Z14 && HWY_TARGET <= HWY_PPC9 && \
    (defined(_ARCH_PWR9) || defined(__POWER9_VECTOR__))
#define HWY_PPC_HAVE_9 1
#else
#define HWY_PPC_HAVE_9 0
#endif

#if !HWY_S390X_HAVE_Z14 && HWY_TARGET <= HWY_PPC10 && \
    (defined(_ARCH_PWR10) || defined(__POWER10_VECTOR__))
#define HWY_PPC_HAVE_10 1
#else
#define HWY_PPC_HAVE_10 0
#endif

#if HWY_S390X_HAVE_Z14 && HWY_TARGET <= HWY_Z15 && __ARCH__ >= 13
#define HWY_S390X_HAVE_Z15 1
#else
#define HWY_S390X_HAVE_Z15 0
#endif

HWY_BEFORE_NAMESPACE();
namespace hwy {
namespace HWY_NAMESPACE {
namespace detail {

template <typename T>
struct Raw128;

// Each Raw128 specialization defines the following typedefs:
// - type:
//   the backing Altivec/VSX raw vector type of the Vec128<T, N> type
// - RawBoolVec:
//   the backing Altivec/VSX raw __bool vector type of the Mask128<T, N> type
// - RawT:
//   the lane type for intrinsics, in particular vec_splat
// - AlignedRawVec:
//   the 128-bit GCC/Clang vector type for aligned loads/stores
// - UnalignedRawVec:
//   the 128-bit GCC/Clang vector type for unaligned loads/stores
#define HWY_VSX_RAW128(LANE_TYPE, RAW_VECT_LANE_TYPE, RAW_BOOL_VECT_LANE_TYPE) \
  template <>                                                                  \
  struct Raw128<LANE_TYPE> {                                                   \
    using type = __vector RAW_VECT_LANE_TYPE;                                  \
    using RawBoolVec = __vector __bool RAW_BOOL_VECT_LANE_TYPE;                \
    using RawT = RAW_VECT_LANE_TYPE;                                           \
    typedef LANE_TYPE AlignedRawVec                                            \
        __attribute__((__vector_size__(16), __aligned__(16), __may_alias__));  \
    typedef LANE_TYPE UnalignedRawVec __attribute__((                          \
        __vector_size__(16), __aligned__(alignof(LANE_TYPE)), __may_alias__)); \
  };

HWY_VSX_RAW128(int8_t, signed char, char)
HWY_VSX_RAW128(uint8_t, unsigned char, char)
HWY_VSX_RAW128(int16_t, signed short, short)     // NOLINT(runtime/int)
HWY_VSX_RAW128(uint16_t, unsigned short, short)  // NOLINT(runtime/int)
HWY_VSX_RAW128(int32_t, signed int, int)
HWY_VSX_RAW128(uint32_t, unsigned int, int)
HWY_VSX_RAW128(int64_t, signed long long, long long)     // NOLINT(runtime/int)
HWY_VSX_RAW128(uint64_t, unsigned long long, long long)  // NOLINT(runtime/int)
HWY_VSX_RAW128(float, float, int)
HWY_VSX_RAW128(double, double, long long)  // NOLINT(runtime/int)

template <>
struct Raw128<bfloat16_t> : public Raw128<uint16_t> {};

template <>
struct Raw128<float16_t> : public Raw128<uint16_t> {};

#undef HWY_VSX_RAW128

}  // namespace detail

template <typename T, size_t N = 16 / sizeof(T)>
class Vec128 {
  using Raw = typename detail::Raw128<T>::type;

 public:
  using PrivateT = T;                     // only for DFromV
  static constexpr size_t kPrivateN = N;  // only for DFromV

  // Compound assignment. Only usable if there is a corresponding non-member
  // binary operator overload. For example, only f32 and f64 support division.
  HWY_INLINE Vec128& operator*=(const Vec128 other) {
    return *this = (*this * other);
  }
  HWY_INLINE Vec128& operator/=(const Vec128 other) {
    return *this = (*this / other);
  }
  HWY_INLINE Vec128& operator+=(const Vec128 other) {
    return *this = (*this + other);
  }
  HWY_INLINE Vec128& operator-=(const Vec128 other) {
    return *this = (*this - other);
  }
  HWY_INLINE Vec128& operator%=(const Vec128 other) {
    return *this = (*this % other);
  }
  HWY_INLINE Vec128& operator&=(const Vec128 other) {
    return *this = (*this & other);
  }
  HWY_INLINE Vec128& operator|=(const Vec128 other) {
    return *this = (*this | other);
  }
  HWY_INLINE Vec128& operator^=(const Vec128 other) {
    return *this = (*this ^ other);
  }

  Raw raw;
};

template <typename T>
using Vec64 = Vec128<T, 8 / sizeof(T)>;

template <typename T>
using Vec32 = Vec128<T, 4 / sizeof(T)>;

template <typename T>
using Vec16 = Vec128<T, 2 / sizeof(T)>;

// FF..FF or 0.
template <typename T, size_t N = 16 / sizeof(T)>
struct Mask128 {
  typename detail::Raw128<T>::RawBoolVec raw;

  using PrivateT = T;                     // only for DFromM
  static constexpr size_t kPrivateN = N;  // only for DFromM
};

template <class V>
using DFromV = Simd<typename V::PrivateT, V::kPrivateN, 0>;

template <class M>
using DFromM = Simd<typename M::PrivateT, M::kPrivateN, 0>;

template <class V>
using TFromV = typename V::PrivateT;

// ------------------------------ Zero

// Returns an all-zero vector/part.
template <class D, typename T = TFromD<D>>
HWY_API Vec128<T, HWY_MAX_LANES_D(D)> Zero(D /* tag */) {
  // There is no vec_splats for 64-bit, so we cannot rely on casting the 0
  // argument in order to select the correct overload. We instead cast the
  // return vector type; see also the comment in BitCast.
  return Vec128<T, HWY_MAX_LANES_D(D)>{
      reinterpret_cast<typename detail::Raw128<T>::type>(vec_splats(0))};
}

template <class D>
using VFromD = decltype(Zero(D()));

// ------------------------------ Tuple (VFromD)
#include "hwy/ops/tuple-inl.h"

// ------------------------------ BitCast

template <class D, typename FromT>
HWY_API VFromD<D> BitCast(D /*d*/,
                          Vec128<FromT, Repartition<FromT, D>().MaxLanes()> v) {
  // C-style casts are not sufficient when compiling with
  // -fno-lax-vector-conversions, which will be the future default in Clang,
  // but reinterpret_cast is.
  return VFromD<D>{
      reinterpret_cast<typename detail::Raw128<TFromD<D>>::type>(v.raw)};
}

// ------------------------------ ResizeBitCast

template <class D, typename FromV>
HWY_API VFromD<D> ResizeBitCast(D /*d*/, FromV v) {
  // C-style casts are not sufficient when compiling with
  // -fno-lax-vector-conversions, which will be the future default in Clang,
  // but reinterpret_cast is.
  return VFromD<D>{
      reinterpret_cast<typename detail::Raw128<TFromD<D>>::type>(v.raw)};
}

// ------------------------------ Set

// Returns a vector/part with all lanes set to "t".
template <class D, HWY_IF_NOT_SPECIAL_FLOAT(TFromD<D>)>
HWY_API VFromD<D> Set(D /* tag */, TFromD<D> t) {
  using RawLane = typename detail::Raw128<TFromD<D>>::RawT;
  return VFromD<D>{vec_splats(static_cast<RawLane>(t))};
}

template <class D, HWY_IF_SPECIAL_FLOAT(TFromD<D>)>
HWY_API VFromD<D> Set(D d, TFromD<D> t) {
  const RebindToUnsigned<decltype(d)> du;
  return BitCast(d, Set(du, BitCastScalar<TFromD<decltype(du)>>(t)));
}

// Returns a vector with uninitialized elements.
template <class D>
HWY_API VFromD<D> Undefined(D d) {
#if HWY_COMPILER_GCC_ACTUAL
  // Suppressing maybe-uninitialized both here and at the caller does not work,
  // so initialize.
  return Zero(d);
#else
  HWY_DIAGNOSTICS(push)
  HWY_DIAGNOSTICS_OFF(disable : 4700, ignored "-Wuninitialized")
  typename detail::Raw128<TFromD<D>>::type raw;
  return VFromD<decltype(d)>{raw};
  HWY_DIAGNOSTICS(pop)
#endif
}

// ------------------------------ GetLane

// Gets the single value stored in a vector/part.

template <typename T, size_t N>
HWY_API T GetLane(Vec128<T, N> v) {
  return static_cast<T>(v.raw[0]);
}

// ------------------------------ Dup128VecFromValues

template <class D, HWY_IF_T_SIZE_D(D, 1)>
HWY_API VFromD<D> Dup128VecFromValues(D /*d*/, TFromD<D> t0, TFromD<D> t1,
                                      TFromD<D> t2, TFromD<D> t3, TFromD<D> t4,
                                      TFromD<D> t5, TFromD<D> t6, TFromD<D> t7,
                                      TFromD<D> t8, TFromD<D> t9, TFromD<D> t10,
                                      TFromD<D> t11, TFromD<D> t12,
                                      TFromD<D> t13, TFromD<D> t14,
                                      TFromD<D> t15) {
  const typename detail::Raw128<TFromD<D>>::type raw = {
      t0, t1, t2, t3, t4, t5, t6, t7, t8, t9, t10, t11, t12, t13, t14, t15};
  return VFromD<D>{raw};
}

template <class D, HWY_IF_UI16_D(D)>
HWY_API VFromD<D> Dup128VecFromValues(D /*d*/, TFromD<D> t0, TFromD<D> t1,
                                      TFromD<D> t2, TFromD<D> t3, TFromD<D> t4,
                                      TFromD<D> t5, TFromD<D> t6,
                                      TFromD<D> t7) {
  const typename detail::Raw128<TFromD<D>>::type raw = {t0, t1, t2, t3,
                                                        t4, t5, t6, t7};
  return VFromD<D>{raw};
}

template <class D, HWY_IF_SPECIAL_FLOAT_D(D)>
HWY_API VFromD<D> Dup128VecFromValues(D d, TFromD<D> t0, TFromD<D> t1,
                                      TFromD<D> t2, TFromD<D> t3, TFromD<D> t4,
                                      TFromD<D> t5, TFromD<D> t6,
                                      TFromD<D> t7) {
  const RebindToUnsigned<decltype(d)> du;
  return BitCast(
      d, Dup128VecFromValues(
             du, BitCastScalar<uint16_t>(t0), BitCastScalar<uint16_t>(t1),
             BitCastScalar<uint16_t>(t2), BitCastScalar<uint16_t>(t3),
             BitCastScalar<uint16_t>(t4), BitCastScalar<uint16_t>(t5),
             BitCastScalar<uint16_t>(t6), BitCastScalar<uint16_t>(t7)));
}

template <class D, HWY_IF_T_SIZE_D(D, 4)>
HWY_API VFromD<D> Dup128VecFromValues(D /*d*/, TFromD<D> t0, TFromD<D> t1,
                                      TFromD<D> t2, TFromD<D> t3) {
  const typename detail::Raw128<TFromD<D>>::type raw = {t0, t1, t2, t3};
  return VFromD<D>{raw};
}

template <class D, HWY_IF_T_SIZE_D(D, 8)>
HWY_API VFromD<D> Dup128VecFromValues(D /*d*/, TFromD<D> t0, TFromD<D> t1) {
  const typename detail::Raw128<TFromD<D>>::type raw = {t0, t1};
  return VFromD<D>{raw};
}

// ================================================== LOGICAL

// ------------------------------ And

template <typename T, size_t N>
HWY_API Vec128<T, N> And(Vec128<T, N> a, Vec128<T, N> b) {
  const DFromV<decltype(a)> d;
  const RebindToUnsigned<decltype(d)> du;
  using VU = VFromD<decltype(du)>;
#if HWY_S390X_HAVE_Z14
  return BitCast(d, VU{BitCast(du, a).raw & BitCast(du, b).raw});
#else
  return BitCast(d, VU{vec_and(BitCast(du, a).raw, BitCast(du, b).raw)});
#endif
}

// ------------------------------ AndNot

// Returns ~not_mask & mask.
template <typename T, size_t N>
HWY_API Vec128<T, N> AndNot(Vec128<T, N> not_mask, Vec128<T, N> mask) {
  const DFromV<decltype(mask)> d;
  const RebindToUnsigned<decltype(d)> du;
  using VU = VFromD<decltype(du)>;
  return BitCast(
      d, VU{vec_andc(BitCast(du, mask).raw, BitCast(du, not_mask).raw)});
}

// ------------------------------ Or

template <typename T, size_t N>
HWY_API Vec128<T, N> Or(Vec128<T, N> a, Vec128<T, N> b) {
  const DFromV<decltype(a)> d;
  const RebindToUnsigned<decltype(d)> du;
  using VU = VFromD<decltype(du)>;
#if HWY_S390X_HAVE_Z14
  return BitCast(d, VU{BitCast(du, a).raw | BitCast(du, b).raw});
#else
  return BitCast(d, VU{vec_or(BitCast(du, a).raw, BitCast(du, b).raw)});
#endif
}

// ------------------------------ Xor

template <typename T, size_t N>
HWY_API Vec128<T, N> Xor(Vec128<T, N> a, Vec128<T, N> b) {
  const DFromV<decltype(a)> d;
  const RebindToUnsigned<decltype(d)> du;
  using VU = VFromD<decltype(du)>;
#if HWY_S390X_HAVE_Z14
  return BitCast(d, VU{BitCast(du, a).raw ^ BitCast(du, b).raw});
#else
  return BitCast(d, VU{vec_xor(BitCast(du, a).raw, BitCast(du, b).raw)});
#endif
}

// ------------------------------ Not
template <typename T, size_t N>
HWY_API Vec128<T, N> Not(Vec128<T, N> v) {
  const DFromV<decltype(v)> d;
  const RebindToUnsigned<decltype(d)> du;
  using VU = VFromD<decltype(du)>;
  return BitCast(d, VU{vec_nor(BitCast(du, v).raw, BitCast(du, v).raw)});
}

// ------------------------------ IsConstantRawAltivecVect
namespace detail {

template <class RawV>
static HWY_INLINE bool IsConstantRawAltivecVect(
    hwy::SizeTag<1> /* lane_size_tag */, RawV v) {
  return __builtin_constant_p(v[0]) && __builtin_constant_p(v[1]) &&
         __builtin_constant_p(v[2]) && __builtin_constant_p(v[3]) &&
         __builtin_constant_p(v[4]) && __builtin_constant_p(v[5]) &&
         __builtin_constant_p(v[6]) && __builtin_constant_p(v[7]) &&
         __builtin_constant_p(v[8]) && __builtin_constant_p(v[9]) &&
         __builtin_constant_p(v[10]) && __builtin_constant_p(v[11]) &&
         __builtin_constant_p(v[12]) && __builtin_constant_p(v[13]) &&
         __builtin_constant_p(v[14]) && __builtin_constant_p(v[15]);
}

template <class RawV>
static HWY_INLINE bool IsConstantRawAltivecVect(
    hwy::SizeTag<2> /* lane_size_tag */, RawV v) {
  return __builtin_constant_p(v[0]) && __builtin_constant_p(v[1]) &&
         __builtin_constant_p(v[2]) && __builtin_constant_p(v[3]) &&
         __builtin_constant_p(v[4]) && __builtin_constant_p(v[5]) &&
         __builtin_constant_p(v[6]) && __builtin_constant_p(v[7]);
}

template <class RawV>
static HWY_INLINE bool IsConstantRawAltivecVect(
    hwy::SizeTag<4> /* lane_size_tag */, RawV v) {
  return __builtin_constant_p(v[0]) && __builtin_constant_p(v[1]) &&
         __builtin_constant_p(v[2]) && __builtin_constant_p(v[3]);
}

template <class RawV>
static HWY_INLINE bool IsConstantRawAltivecVect(
    hwy::SizeTag<8> /* lane_size_tag */, RawV v) {
  return __builtin_constant_p(v[0]) && __builtin_constant_p(v[1]);
}

template <class RawV>
static HWY_INLINE bool IsConstantRawAltivecVect(RawV v) {
  return IsConstantRawAltivecVect(hwy::SizeTag<sizeof(decltype(v[0]))>(), v);
}

}  // namespace detail

// ------------------------------ TernaryLogic
#if HWY_PPC_HAVE_10
namespace detail {

// NOTE: the kTernLogOp bits of the PPC10 TernaryLogic operation are in reverse
// order of the kTernLogOp bits of AVX3
// _mm_ternarylogic_epi64(a, b, c, kTernLogOp)
template <uint8_t kTernLogOp, class V>
HWY_INLINE V TernaryLogic(V a, V b, V c) {
  const DFromV<decltype(a)> d;
  const RebindToUnsigned<decltype(d)> du;
  using VU = VFromD<decltype(du)>;
  const auto a_raw = BitCast(du, a).raw;
  const auto b_raw = BitCast(du, b).raw;
  const auto c_raw = BitCast(du, c).raw;

#if HWY_COMPILER_GCC_ACTUAL
  // Use inline assembly on GCC to work around GCC compiler bug
  typename detail::Raw128<TFromV<VU>>::type raw_ternlog_result;
  __asm__("xxeval %x0,%x1,%x2,%x3,%4"
          : "=wa"(raw_ternlog_result)
          : "wa"(a_raw), "wa"(b_raw), "wa"(c_raw),
            "n"(static_cast<unsigned>(kTernLogOp))
          :);
#else
  const auto raw_ternlog_result =
      vec_ternarylogic(a_raw, b_raw, c_raw, kTernLogOp);
#endif

  return BitCast(d, VU{raw_ternlog_result});
}

}  // namespace detail
#endif  // HWY_PPC_HAVE_10

// ------------------------------ Xor3
template <typename T, size_t N>
HWY_API Vec128<T, N> Xor3(Vec128<T, N> x1, Vec128<T, N> x2, Vec128<T, N> x3) {
#if HWY_PPC_HAVE_10
#if defined(__OPTIMIZE__)
  if (static_cast<int>(detail::IsConstantRawAltivecVect(x1.raw)) +
          static_cast<int>(detail::IsConstantRawAltivecVect(x2.raw)) +
          static_cast<int>(detail::IsConstantRawAltivecVect(x3.raw)) >=
      2) {
    return Xor(x1, Xor(x2, x3));
  } else  // NOLINT
#endif
  {
    return detail::TernaryLogic<0x69>(x1, x2, x3);
  }
#else
  return Xor(x1, Xor(x2, x3));
#endif
}

// ------------------------------ Or3
template <typename T, size_t N>
HWY_API Vec128<T, N> Or3(Vec128<T, N> o1, Vec128<T, N> o2, Vec128<T, N> o3) {
#if HWY_PPC_HAVE_10
#if defined(__OPTIMIZE__)
  if (static_cast<int>(detail::IsConstantRawAltivecVect(o1.raw)) +
          static_cast<int>(detail::IsConstantRawAltivecVect(o2.raw)) +
          static_cast<int>(detail::IsConstantRawAltivecVect(o3.raw)) >=
      2) {
    return Or(o1, Or(o2, o3));
  } else  // NOLINT
#endif
  {
    return detail::TernaryLogic<0x7F>(o1, o2, o3);
  }
#else
  return Or(o1, Or(o2, o3));
#endif
}

// ------------------------------ OrAnd
template <typename T, size_t N>
HWY_API Vec128<T, N> OrAnd(Vec128<T, N> o, Vec128<T, N> a1, Vec128<T, N> a2) {
#if HWY_PPC_HAVE_10
#if defined(__OPTIMIZE__)
  if (detail::IsConstantRawAltivecVect(a1.raw) &&
      detail::IsConstantRawAltivecVect(a2.raw)) {
    return Or(o, And(a1, a2));
  } else  // NOLINT
#endif
  {
    return detail::TernaryLogic<0x1F>(o, a1, a2);
  }
#else
  return Or(o, And(a1, a2));
#endif
}

// ------------------------------ IfVecThenElse
template <typename T, size_t N>
HWY_API Vec128<T, N> IfVecThenElse(Vec128<T, N> mask, Vec128<T, N> yes,
                                   Vec128<T, N> no) {
  const DFromV<decltype(yes)> d;
  const RebindToUnsigned<decltype(d)> du;
  return BitCast(
      d, VFromD<decltype(du)>{vec_sel(BitCast(du, no).raw, BitCast(du, yes).raw,
                                      BitCast(du, mask).raw)});
}

// ------------------------------ BitwiseIfThenElse

#ifdef HWY_NATIVE_BITWISE_IF_THEN_ELSE
#undef HWY_NATIVE_BITWISE_IF_THEN_ELSE
#else
#define HWY_NATIVE_BITWISE_IF_THEN_ELSE
#endif

template <class V>
HWY_API V BitwiseIfThenElse(V mask, V yes, V no) {
  return IfVecThenElse(mask, yes, no);
}

// ------------------------------ Operator overloads (internal-only if float)

template <typename T, size_t N>
HWY_API Vec128<T, N> operator&(Vec128<T, N> a, Vec128<T, N> b) {
  return And(a, b);
}

template <typename T, size_t N>
HWY_API Vec128<T, N> operator|(Vec128<T, N> a, Vec128<T, N> b) {
  return Or(a, b);
}

template <typename T, size_t N>
HWY_API Vec128<T, N> operator^(Vec128<T, N> a, Vec128<T, N> b) {
  return Xor(a, b);
}

// ================================================== SIGN

// ------------------------------ Neg

template <typename T, size_t N, HWY_IF_SIGNED(T)>
HWY_API Vec128<T, N> Neg(Vec128<T, N> v) {
  // If T is an signed integer type, use Zero(d) - v instead of vec_neg to
  // avoid undefined behavior in the case where v[i] == LimitsMin<T>()
  const DFromV<decltype(v)> d;
  return Zero(d) - v;
}

template <typename T, size_t N, HWY_IF_FLOAT3264(T)>
HWY_API Vec128<T, N> Neg(Vec128<T, N> v) {
#if HWY_S390X_HAVE_Z14
  return Xor(v, SignBit(DFromV<decltype(v)>()));
#else
  return Vec128<T, N>{vec_neg(v.raw)};
#endif
}

template <typename T, size_t N, HWY_IF_SPECIAL_FLOAT(T)>
HWY_API Vec128<T, N> Neg(const Vec128<T, N> v) {
  return Xor(v, SignBit(DFromV<decltype(v)>()));
}

// ------------------------------ Abs

// Returns absolute value, except that LimitsMin() maps to LimitsMax() + 1.
template <class T, size_t N, HWY_IF_SIGNED(T)>
HWY_API Vec128<T, N> Abs(Vec128<T, N> v) {
  // If T is a signed integer type, use Max(v, Neg(v)) instead of vec_abs to
  // avoid undefined behavior in the case where v[i] == LimitsMin<T>().
  return Max(v, Neg(v));
}

template <class T, size_t N, HWY_IF_FLOAT3264(T)>
HWY_API Vec128<T, N> Abs(Vec128<T, N> v) {
  return Vec128<T, N>{vec_abs(v.raw)};
}

// ------------------------------ CopySign

#if HWY_S390X_HAVE_Z14
template <class V>
HWY_API V CopySign(const V magn, const V sign) {
  static_assert(IsFloat<TFromV<V>>(), "Only makes sense for floating-point");

  const DFromV<decltype(magn)> d;
  const auto msb = SignBit(d);

  // Truth table for msb, magn, sign | bitwise msb ? sign : mag
  //                  0    0     0   |  0
  //                  0    0     1   |  0
  //                  0    1     0   |  1
  //                  0    1     1   |  1
  //                  1    0     0   |  0
  //                  1    0     1   |  1
  //                  1    1     0   |  0
  //                  1    1     1   |  1
  return BitwiseIfThenElse(msb, sign, magn);
}
#else  // VSX
template <size_t N>
HWY_API Vec128<float, N> CopySign(Vec128<float, N> magn,
                                  Vec128<float, N> sign) {
  // Work around compiler bugs that are there with vec_cpsgn on older versions
  // of GCC/Clang
#if HWY_COMPILER_GCC_ACTUAL && HWY_COMPILER_GCC_ACTUAL < 1200
  return Vec128<float, N>{__builtin_vec_copysign(magn.raw, sign.raw)};
#elif HWY_COMPILER_CLANG && HWY_COMPILER_CLANG < 1200 && \
    HWY_HAS_BUILTIN(__builtin_vsx_xvcpsgnsp)
  return Vec128<float, N>{__builtin_vsx_xvcpsgnsp(magn.raw, sign.raw)};
#else
  return Vec128<float, N>{vec_cpsgn(sign.raw, magn.raw)};
#endif
}

template <size_t N>
HWY_API Vec128<double, N> CopySign(Vec128<double, N> magn,
                                   Vec128<double, N> sign) {
  // Work around compiler bugs that are there with vec_cpsgn on older versions
  // of GCC/Clang
#if HWY_COMPILER_GCC_ACTUAL && HWY_COMPILER_GCC_ACTUAL < 1200
  return Vec128<double, N>{__builtin_vec_copysign(magn.raw, sign.raw)};
#elif HWY_COMPILER_CLANG && HWY_COMPILER_CLANG < 1200 && \
    HWY_HAS_BUILTIN(__builtin_vsx_xvcpsgndp)
  return Vec128<double, N>{__builtin_vsx_xvcpsgndp(magn.raw, sign.raw)};
#else
  return Vec128<double, N>{vec_cpsgn(sign.raw, magn.raw)};
#endif
}
#endif  // HWY_S390X_HAVE_Z14

template <typename T, size_t N>
HWY_API Vec128<T, N> CopySignToAbs(Vec128<T, N> abs, Vec128<T, N> sign) {
  // PPC8 can also handle abs < 0, so no extra action needed.
  static_assert(IsFloat<T>(), "Only makes sense for floating-point");
  return CopySign(abs, sign);
}

// ================================================== MEMORY (1)

// Note: type punning is safe because the types are tagged with may_alias.
// (https://godbolt.org/z/fqrWjfjsP)

// ------------------------------ Load

template <class D, HWY_IF_V_SIZE_D(D, 16), typename T = TFromD<D>>
HWY_API Vec128<T> Load(D /* tag */, const T* HWY_RESTRICT aligned) {
  using LoadRaw = typename detail::Raw128<T>::AlignedRawVec;
  const LoadRaw* HWY_RESTRICT p = HWY_RCAST_ALIGNED(const LoadRaw*, aligned);
  using ResultRaw = typename detail::Raw128<T>::type;
  return Vec128<T>{reinterpret_cast<ResultRaw>(*p)};
}

// Any <= 64 bit
template <class D, HWY_IF_V_SIZE_LE_D(D, 8), typename T = TFromD<D>>
HWY_API VFromD<D> Load(D d, const T* HWY_RESTRICT p) {
  using BitsT = UnsignedFromSize<d.MaxBytes()>;

  BitsT bits;
  const Repartition<BitsT, decltype(d)> d_bits;
  CopyBytes<d.MaxBytes()>(p, &bits);
  return BitCast(d, Set(d_bits, bits));
}

// ================================================== MASK

// ------------------------------ Mask

// Mask and Vec are both backed by vector types (true = FF..FF).
template <typename T, size_t N>
HWY_API Mask128<T, N> MaskFromVec(Vec128<T, N> v) {
  using Raw = typename detail::Raw128<T>::RawBoolVec;
  return Mask128<T, N>{reinterpret_cast<Raw>(v.raw)};
}

template <class D>
using MFromD = decltype(MaskFromVec(VFromD<D>()));

template <typename T, size_t N>
HWY_API Vec128<T, N> VecFromMask(Mask128<T, N> v) {
  return Vec128<T, N>{
      reinterpret_cast<typename detail::Raw128<T>::type>(v.raw)};
}

template <class D>
HWY_API VFromD<D> VecFromMask(D /* tag */, MFromD<D> v) {
  return VFromD<D>{
      reinterpret_cast<typename detail::Raw128<TFromD<D>>::type>(v.raw)};
}

// mask ? yes : no
template <typename T, size_t N>
HWY_API Vec128<T, N> IfThenElse(Mask128<T, N> mask, Vec128<T, N> yes,
                                Vec128<T, N> no) {
  const DFromV<decltype(yes)> d;
  const RebindToUnsigned<decltype(d)> du;
  return BitCast(d, VFromD<decltype(du)>{vec_sel(
                        BitCast(du, no).raw, BitCast(du, yes).raw, mask.raw)});
}

// mask ? yes : 0
template <typename T, size_t N>
HWY_API Vec128<T, N> IfThenElseZero(Mask128<T, N> mask, Vec128<T, N> yes) {
  return yes & VecFromMask(DFromV<decltype(yes)>(), mask);
}

// mask ? 0 : no
template <typename T, size_t N>
HWY_API Vec128<T, N> IfThenZeroElse(Mask128<T, N> mask, Vec128<T, N> no) {
  return AndNot(VecFromMask(DFromV<decltype(no)>(), mask), no);
}

// ------------------------------ Mask logical

template <typename T, size_t N>
HWY_API Mask128<T, N> Not(Mask128<T, N> m) {
  return Mask128<T, N>{vec_nor(m.raw, m.raw)};
}

template <typename T, size_t N>
HWY_API Mask128<T, N> And(Mask128<T, N> a, Mask128<T, N> b) {
#if HWY_S390X_HAVE_Z14
  return Mask128<T, N>{a.raw & b.raw};
#else
  return Mask128<T, N>{vec_and(a.raw, b.raw)};
#endif
}

template <typename T, size_t N>
HWY_API Mask128<T, N> AndNot(Mask128<T, N> a, Mask128<T, N> b) {
  return Mask128<T, N>{vec_andc(b.raw, a.raw)};
}

template <typename T, size_t N>
HWY_API Mask128<T, N> Or(Mask128<T, N> a, Mask128<T, N> b) {
#if HWY_S390X_HAVE_Z14
  return Mask128<T, N>{a.raw | b.raw};
#else
  return Mask128<T, N>{vec_or(a.raw, b.raw)};
#endif
}

template <typename T, size_t N>
HWY_API Mask128<T, N> Xor(Mask128<T, N> a, Mask128<T, N> b) {
#if HWY_S390X_HAVE_Z14
  return Mask128<T, N>{a.raw ^ b.raw};
#else
  return Mask128<T, N>{vec_xor(a.raw, b.raw)};
#endif
}

template <typename T, size_t N>
HWY_API Mask128<T, N> ExclusiveNeither(Mask128<T, N> a, Mask128<T, N> b) {
  return Mask128<T, N>{vec_nor(a.raw, b.raw)};
}

// ------------------------------ ShiftLeftSame

template <typename T, size_t N, HWY_IF_NOT_FLOAT_NOR_SPECIAL(T)>
HWY_API Vec128<T, N> ShiftLeftSame(Vec128<T, N> v, const int bits) {
  const DFromV<decltype(v)> d;
  const RebindToUnsigned<decltype(d)> du;
  using TU = TFromD<decltype(du)>;

#if HWY_S390X_HAVE_Z14
  return BitCast(d,
                 VFromD<decltype(du)>{BitCast(du, v).raw
                                      << Set(du, static_cast<TU>(bits)).raw});
#else
  // Do an unsigned vec_sl operation to avoid undefined behavior
  return BitCast(
      d, VFromD<decltype(du)>{
             vec_sl(BitCast(du, v).raw, Set(du, static_cast<TU>(bits)).raw)});
#endif
}

// ------------------------------ ShiftRightSame

template <typename T, size_t N, HWY_IF_UNSIGNED(T)>
HWY_API Vec128<T, N> ShiftRightSame(Vec128<T, N> v, const int bits) {
  using TU = typename detail::Raw128<MakeUnsigned<T>>::RawT;
#if HWY_S390X_HAVE_Z14
  return Vec128<T, N>{v.raw >> vec_splats(static_cast<TU>(bits))};
#else
  return Vec128<T, N>{vec_sr(v.raw, vec_splats(static_cast<TU>(bits)))};
#endif
}

template <typename T, size_t N, HWY_IF_SIGNED(T)>
HWY_API Vec128<T, N> ShiftRightSame(Vec128<T, N> v, const int bits) {
#if HWY_S390X_HAVE_Z14
  using TI = typename detail::Raw128<T>::RawT;
  return Vec128<T, N>{v.raw >> vec_splats(static_cast<TI>(bits))};
#else
  using TU = typename detail::Raw128<MakeUnsigned<T>>::RawT;
  return Vec128<T, N>{vec_sra(v.raw, vec_splats(static_cast<TU>(bits)))};
#endif
}

// ------------------------------ ShiftLeft

template <int kBits, typename T, size_t N, HWY_IF_NOT_FLOAT_NOR_SPECIAL(T)>
HWY_API Vec128<T, N> ShiftLeft(Vec128<T, N> v) {
  static_assert(0 <= kBits && kBits < sizeof(T) * 8, "Invalid shift");
  return ShiftLeftSame(v, kBits);
}

// ------------------------------ ShiftRight

template <int kBits, typename T, size_t N, HWY_IF_NOT_FLOAT_NOR_SPECIAL(T)>
HWY_API Vec128<T, N> ShiftRight(Vec128<T, N> v) {
  static_assert(0 <= kBits && kBits < sizeof(T) * 8, "Invalid shift");
  return ShiftRightSame(v, kBits);
}

// ------------------------------ BroadcastSignBit

template <typename T, size_t N, HWY_IF_SIGNED(T)>
HWY_API Vec128<T, N> BroadcastSignBit(Vec128<T, N> v) {
  return ShiftRightSame(v, static_cast<int>(sizeof(T) * 8 - 1));
}

// ================================================== SWIZZLE (1)

// ------------------------------ TableLookupBytes
template <typename T, size_t N, typename TI, size_t NI>
HWY_API Vec128<TI, NI> TableLookupBytes(Vec128<T, N> bytes,
                                        Vec128<TI, NI> from) {
  const Repartition<uint8_t, DFromV<decltype(from)>> du8_from;
  return Vec128<TI, NI>{reinterpret_cast<typename detail::Raw128<TI>::type>(
      vec_perm(bytes.raw, bytes.raw, BitCast(du8_from, from).raw))};
}

// ------------------------------ TableLookupBytesOr0
// For all vector widths; Altivec/VSX needs zero out
template <class V, class VI>
HWY_API VI TableLookupBytesOr0(const V bytes, const VI from) {
  const DFromV<VI> di;
  Repartition<int8_t, decltype(di)> di8;
  const VI zeroOutMask = BitCast(di, BroadcastSignBit(BitCast(di8, from)));
  return AndNot(zeroOutMask, TableLookupBytes(bytes, from));
}

// ------------------------------ Reverse
template <class D, typename T = TFromD<D>, HWY_IF_LANES_GT_D(D, 1)>
HWY_API Vec128<T> Reverse(D /* tag */, Vec128<T> v) {
  return Vec128<T>{vec_reve(v.raw)};
}

// ------------------------------ Shuffles (Reverse)

// Notation: let Vec128<int32_t> have lanes 3,2,1,0 (0 is least-significant).
// Shuffle0321 rotates one lane to the right (the previous least-significant
// lane is now most-significant). These could also be implemented via
// CombineShiftRightBytes but the shuffle_abcd notation is more convenient.

// Swap 32-bit halves in 64-bit halves.
template <typename T, size_t N>
HWY_API Vec128<T, N> Shuffle2301(Vec128<T, N> v) {
  static_assert(sizeof(T) == 4, "Only for 32-bit lanes");
  static_assert(N == 2 || N == 4, "Does not make sense for N=1");
  const __vector unsigned char kShuffle = {4,  5,  6,  7,  0, 1, 2,  3,
                                           12, 13, 14, 15, 8, 9, 10, 11};
  return Vec128<T, N>{vec_perm(v.raw, v.raw, kShuffle)};
}

// These are used by generic_ops-inl to implement LoadInterleaved3. As with
// Intel's shuffle* intrinsics and InterleaveLower, the lower half of the output
// comes from the first argument.
namespace detail {

template <typename T, HWY_IF_T_SIZE(T, 1)>
HWY_API Vec32<T> ShuffleTwo2301(Vec32<T> a, Vec32<T> b) {
  const __vector unsigned char kShuffle16 = {1, 0, 19, 18};
  return Vec32<T>{vec_perm(a.raw, b.raw, kShuffle16)};
}
template <typename T, HWY_IF_T_SIZE(T, 2)>
HWY_API Vec64<T> ShuffleTwo2301(Vec64<T> a, Vec64<T> b) {
  const __vector unsigned char kShuffle = {2, 3, 0, 1, 22, 23, 20, 21};
  return Vec64<T>{vec_perm(a.raw, b.raw, kShuffle)};
}
template <typename T, HWY_IF_T_SIZE(T, 4)>
HWY_API Vec128<T> ShuffleTwo2301(Vec128<T> a, Vec128<T> b) {
  const __vector unsigned char kShuffle = {4,  5,  6,  7,  0,  1,  2,  3,
                                           28, 29, 30, 31, 24, 25, 26, 27};
  return Vec128<T>{vec_perm(a.raw, b.raw, kShuffle)};
}

template <typename T, HWY_IF_T_SIZE(T, 1)>
HWY_API Vec32<T> ShuffleTwo1230(Vec32<T> a, Vec32<T> b) {
  const __vector unsigned char kShuffle = {0, 3, 18, 17};
  return Vec32<T>{vec_perm(a.raw, b.raw, kShuffle)};
}
template <typename T, HWY_IF_T_SIZE(T, 2)>
HWY_API Vec64<T> ShuffleTwo1230(Vec64<T> a, Vec64<T> b) {
  const __vector unsigned char kShuffle = {0, 1, 6, 7, 20, 21, 18, 19};
  return Vec64<T>{vec_perm(a.raw, b.raw, kShuffle)};
}
template <typename T, HWY_IF_T_SIZE(T, 4)>
HWY_API Vec128<T> ShuffleTwo1230(Vec128<T> a, Vec128<T> b) {
  const __vector unsigned char kShuffle = {0,  1,  2,  3,  12, 13, 14, 15,
                                           24, 25, 26, 27, 20, 21, 22, 23};
  return Vec128<T>{vec_perm(a.raw, b.raw, kShuffle)};
}

template <typename T, HWY_IF_T_SIZE(T, 1)>
HWY_API Vec32<T> ShuffleTwo3012(Vec32<T> a, Vec32<T> b) {
  const __vector unsigned char kShuffle = {2, 1, 16, 19};
  return Vec32<T>{vec_perm(a.raw, b.raw, kShuffle)};
}
template <typename T, HWY_IF_T_SIZE(T, 2)>
HWY_API Vec64<T> ShuffleTwo3012(Vec64<T> a, Vec64<T> b) {
  const __vector unsigned char kShuffle = {4, 5, 2, 3, 16, 17, 22, 23};
  return Vec64<T>{vec_perm(a.raw, b.raw, kShuffle)};
}
template <typename T, HWY_IF_T_SIZE(T, 4)>
HWY_API Vec128<T> ShuffleTwo3012(Vec128<T> a, Vec128<T> b) {
  const __vector unsigned char kShuffle = {8,  9,  10, 11, 4,  5,  6,  7,
                                           16, 17, 18, 19, 28, 29, 30, 31};
  return Vec128<T>{vec_perm(a.raw, b.raw, kShuffle)};
}

}  // namespace detail

// Swap 64-bit halves
template <class T, HWY_IF_T_SIZE(T, 4)>
HWY_API Vec128<T> Shuffle1032(Vec128<T> v) {
  const Full128<T> d;
  const Full128<uint64_t> du64;
  return BitCast(d, Reverse(du64, BitCast(du64, v)));
}
template <class T, HWY_IF_T_SIZE(T, 8)>
HWY_API Vec128<T> Shuffle01(Vec128<T> v) {
  return Reverse(Full128<T>(), v);
}

// Rotate right 32 bits
template <class T, HWY_IF_T_SIZE(T, 4)>
HWY_API Vec128<T> Shuffle0321(Vec128<T> v) {
#if HWY_IS_LITTLE_ENDIAN
  return Vec128<T>{vec_sld(v.raw, v.raw, 12)};
#else
  return Vec128<T>{vec_sld(v.raw, v.raw, 4)};
#endif
}
// Rotate left 32 bits
template <class T, HWY_IF_T_SIZE(T, 4)>
HWY_API Vec128<T> Shuffle2103(Vec128<T> v) {
#if HWY_IS_LITTLE_ENDIAN
  return Vec128<T>{vec_sld(v.raw, v.raw, 4)};
#else
  return Vec128<T>{vec_sld(v.raw, v.raw, 12)};
#endif
}

template <class T, HWY_IF_T_SIZE(T, 4)>
HWY_API Vec128<T> Shuffle0123(Vec128<T> v) {
  return Reverse(Full128<T>(), v);
}

// ================================================== COMPARE

// Comparisons fill a lane with 1-bits if the condition is true, else 0.

template <class DTo, typename TFrom, size_t NFrom>
HWY_API MFromD<DTo> RebindMask(DTo /*dto*/, Mask128<TFrom, NFrom> m) {
  static_assert(sizeof(TFrom) == sizeof(TFromD<DTo>), "Must have same size");
  return MFromD<DTo>{m.raw};
}

template <typename T, size_t N>
HWY_API Mask128<T, N> TestBit(Vec128<T, N> v, Vec128<T, N> bit) {
  static_assert(!hwy::IsFloat<T>(), "Only integer vectors supported");
  return (v & bit) == bit;
}

// ------------------------------ Equality

template <typename T, size_t N>
HWY_API Mask128<T, N> operator==(Vec128<T, N> a, Vec128<T, N> b) {
  return Mask128<T, N>{vec_cmpeq(a.raw, b.raw)};
}

// ------------------------------ Inequality

// This cannot have T as a template argument, otherwise it is not more
// specialized than rewritten operator== in C++20, leading to compile
// errors: https://gcc.godbolt.org/z/xsrPhPvPT.
template <size_t N>
HWY_API Mask128<uint8_t, N> operator!=(Vec128<uint8_t, N> a,
                                       Vec128<uint8_t, N> b) {
#if HWY_PPC_HAVE_9
  return Mask128<uint8_t, N>{vec_cmpne(a.raw, b.raw)};
#else
  return Not(a == b);
#endif
}
template <size_t N>
HWY_API Mask128<uint16_t, N> operator!=(Vec128<uint16_t, N> a,
                                        Vec128<uint16_t, N> b) {
#if HWY_PPC_HAVE_9
  return Mask128<uint16_t, N>{vec_cmpne(a.raw, b.raw)};
#else
  return Not(a == b);
#endif
}
template <size_t N>
HWY_API Mask128<uint32_t, N> operator!=(Vec128<uint32_t, N> a,
                                        Vec128<uint32_t, N> b) {
#if HWY_PPC_HAVE_9
  return Mask128<uint32_t, N>{vec_cmpne(a.raw, b.raw)};
#else
  return Not(a == b);
#endif
}
template <size_t N>
HWY_API Mask128<uint64_t, N> operator!=(Vec128<uint64_t, N> a,
                                        Vec128<uint64_t, N> b) {
  return Not(a == b);
}
template <size_t N>
HWY_API Mask128<int8_t, N> operator!=(Vec128<int8_t, N> a,
                                      Vec128<int8_t, N> b) {
#if HWY_PPC_HAVE_9
  return Mask128<int8_t, N>{vec_cmpne(a.raw, b.raw)};
#else
  return Not(a == b);
#endif
}
template <size_t N>
HWY_API Mask128<int16_t, N> operator!=(Vec128<int16_t, N> a,
                                       Vec128<int16_t, N> b) {
#if HWY_PPC_HAVE_9
  return Mask128<int16_t, N>{vec_cmpne(a.raw, b.raw)};
#else
  return Not(a == b);
#endif
}
template <size_t N>
HWY_API Mask128<int32_t, N> operator!=(Vec128<int32_t, N> a,
                                       Vec128<int32_t, N> b) {
#if HWY_PPC_HAVE_9
  return Mask128<int32_t, N>{vec_cmpne(a.raw, b.raw)};
#else
  return Not(a == b);
#endif
}
template <size_t N>
HWY_API Mask128<int64_t, N> operator!=(Vec128<int64_t, N> a,
                                       Vec128<int64_t, N> b) {
  return Not(a == b);
}

template <size_t N>
HWY_API Mask128<float, N> operator!=(Vec128<float, N> a, Vec128<float, N> b) {
  return Not(a == b);
}

template <size_t N>
HWY_API Mask128<double, N> operator!=(Vec128<double, N> a,
                                      Vec128<double, N> b) {
  return Not(a == b);
}

// ------------------------------ Strict inequality

template <typename T, size_t N, HWY_IF_NOT_SPECIAL_FLOAT(T)>
HWY_INLINE Mask128<T, N> operator>(Vec128<T, N> a, Vec128<T, N> b) {
  return Mask128<T, N>{vec_cmpgt(a.raw, b.raw)};
}

// ------------------------------ Weak inequality

template <typename T, size_t N, HWY_IF_FLOAT(T)>
HWY_API Mask128<T, N> operator>=(Vec128<T, N> a, Vec128<T, N> b) {
  return Mask128<T, N>{vec_cmpge(a.raw, b.raw)};
}

template <typename T, size_t N, HWY_IF_NOT_FLOAT_NOR_SPECIAL(T)>
HWY_API Mask128<T, N> operator>=(Vec128<T, N> a, Vec128<T, N> b) {
  return Not(b > a);
}

// ------------------------------ Reversed comparisons

template <typename T, size_t N, HWY_IF_NOT_SPECIAL_FLOAT(T)>
HWY_API Mask128<T, N> operator<(Vec128<T, N> a, Vec128<T, N> b) {
  return b > a;
}

template <typename T, size_t N, HWY_IF_NOT_SPECIAL_FLOAT(T)>
HWY_API Mask128<T, N> operator<=(Vec128<T, N> a, Vec128<T, N> b) {
  return b >= a;
}

// ================================================== MEMORY (2)

// ------------------------------ Load
template <class D, HWY_IF_V_SIZE_D(D, 16), typename T = TFromD<D>>
HWY_API Vec128<T> LoadU(D /* tag */, const T* HWY_RESTRICT p) {
  using LoadRaw = typename detail::Raw128<T>::UnalignedRawVec;
  const LoadRaw* HWY_RESTRICT praw = reinterpret_cast<const LoadRaw*>(p);
  using ResultRaw = typename detail::Raw128<T>::type;
  return Vec128<T>{reinterpret_cast<ResultRaw>(*praw)};
}

// For < 128 bit, LoadU == Load.
template <class D, HWY_IF_V_SIZE_LE_D(D, 8), typename T = TFromD<D>>
HWY_API VFromD<D> LoadU(D d, const T* HWY_RESTRICT p) {
  return Load(d, p);
}

// 128-bit SIMD => nothing to duplicate, same as an unaligned load.
template <class D, typename T = TFromD<D>>
HWY_API VFromD<D> LoadDup128(D d, const T* HWY_RESTRICT p) {
  return LoadU(d, p);
}

#if (HWY_PPC_HAVE_9 && HWY_ARCH_PPC_64) || HWY_S390X_HAVE_Z14
#ifdef HWY_NATIVE_LOAD_N
#undef HWY_NATIVE_LOAD_N
#else
#define HWY_NATIVE_LOAD_N
#endif

template <class D, typename T = TFromD<D>>
HWY_API VFromD<D> LoadN(D d, const T* HWY_RESTRICT p,
                        size_t max_lanes_to_load) {
#if HWY_COMPILER_GCC && !HWY_IS_DEBUG_BUILD
  if (__builtin_constant_p(max_lanes_to_load) && max_lanes_to_load == 0) {
    return Zero(d);
  }

  if (__builtin_constant_p(max_lanes_to_load >= HWY_MAX_LANES_D(D)) &&
      max_lanes_to_load >= HWY_MAX_LANES_D(D)) {
    return LoadU(d, p);
  }
#endif

  const size_t num_of_bytes_to_load =
      HWY_MIN(max_lanes_to_load, HWY_MAX_LANES_D(D)) * sizeof(TFromD<D>);
  const Repartition<uint8_t, decltype(d)> du8;
#if HWY_S390X_HAVE_Z14
  return (num_of_bytes_to_load > 0)
             ? BitCast(d, VFromD<decltype(du8)>{vec_load_len(
                              const_cast<unsigned char*>(
                                  reinterpret_cast<const unsigned char*>(p)),
                              static_cast<unsigned>(num_of_bytes_to_load - 1))})
             : Zero(d);
#else
  return BitCast(
      d,
      VFromD<decltype(du8)>{vec_xl_len(
          const_cast<unsigned char*>(reinterpret_cast<const unsigned char*>(p)),
          num_of_bytes_to_load)});
#endif
}

template <class D, typename T = TFromD<D>>
HWY_API VFromD<D> LoadNOr(VFromD<D> no, D d, const T* HWY_RESTRICT p,
                          size_t max_lanes_to_load) {
#if HWY_COMPILER_GCC && !HWY_IS_DEBUG_BUILD
  if (__builtin_constant_p(max_lanes_to_load) && max_lanes_to_load == 0) {
    return no;
  }

  if (__builtin_constant_p(max_lanes_to_load >= HWY_MAX_LANES_D(D)) &&
      max_lanes_to_load >= HWY_MAX_LANES_D(D)) {
    return LoadU(d, p);
  }
#endif

  return IfThenElse(FirstN(d, max_lanes_to_load),
                    LoadN(d, p, max_lanes_to_load), no);
}

#endif  // HWY_PPC_HAVE_9 || HWY_S390X_HAVE_Z14

// Returns a vector with lane i=[0, N) set to "first" + i.
namespace detail {

template <class D, HWY_IF_T_SIZE_D(D, 1)>
HWY_INLINE VFromD<D> Iota0(D d) {
  constexpr __vector unsigned char kU8Iota0 = {0, 1, 2,  3,  4,  5,  6,  7,
                                               8, 9, 10, 11, 12, 13, 14, 15};
  return BitCast(d, VFromD<RebindToUnsigned<D>>{kU8Iota0});
}

template <class D, HWY_IF_T_SIZE_D(D, 2), HWY_IF_NOT_SPECIAL_FLOAT_D(D)>
HWY_INLINE VFromD<D> Iota0(D d) {
  constexpr __vector unsigned short kU16Iota0 = {0, 1, 2, 3, 4, 5, 6, 7};
  return BitCast(d, VFromD<RebindToUnsigned<D>>{kU16Iota0});
}

template <class D, HWY_IF_UI32_D(D)>
HWY_INLINE VFromD<D> Iota0(D d) {
  constexpr __vector unsigned int kU32Iota0 = {0, 1, 2, 3};
  return BitCast(d, VFromD<RebindToUnsigned<D>>{kU32Iota0});
}

template <class D, HWY_IF_UI64_D(D)>
HWY_INLINE VFromD<D> Iota0(D d) {
  constexpr __vector unsigned long long kU64Iota0 = {0, 1};
  return BitCast(d, VFromD<RebindToUnsigned<D>>{kU64Iota0});
}

template <class D, HWY_IF_F32_D(D)>
HWY_INLINE VFromD<D> Iota0(D /*d*/) {
  constexpr __vector float kF32Iota0 = {0.0f, 1.0f, 2.0f, 3.0f};
  return VFromD<D>{kF32Iota0};
}

template <class D, HWY_IF_F64_D(D)>
HWY_INLINE VFromD<D> Iota0(D /*d*/) {
  constexpr __vector double kF64Iota0 = {0.0, 1.0};
  return VFromD<D>{kF64Iota0};
}

}  // namespace detail

template <class D, typename T2>
HWY_API VFromD<D> Iota(D d, const T2 first) {
  return detail::Iota0(d) + Set(d, static_cast<TFromD<D>>(first));
}

// ------------------------------ FirstN (Iota, Lt)

template <class D>
HWY_API MFromD<D> FirstN(D d, size_t num) {
  const RebindToUnsigned<decltype(d)> du;
  using TU = TFromD<decltype(du)>;
  return RebindMask(d, Iota(du, 0) < Set(du, static_cast<TU>(num)));
}

// ------------------------------ MaskedLoad
template <class D, typename T = TFromD<D>>
HWY_API VFromD<D> MaskedLoad(MFromD<D> m, D d, const T* HWY_RESTRICT p) {
  return IfThenElseZero(m, LoadU(d, p));
}

// ------------------------------ MaskedLoadOr
template <class D, typename T = TFromD<D>>
HWY_API VFromD<D> MaskedLoadOr(VFromD<D> v, MFromD<D> m, D d,
                               const T* HWY_RESTRICT p) {
  return IfThenElse(m, LoadU(d, p), v);
}

// ------------------------------ Store

template <class D, HWY_IF_V_SIZE_D(D, 16), typename T = TFromD<D>>
HWY_API void Store(Vec128<T> v, D /* tag */, T* HWY_RESTRICT aligned) {
  using StoreRaw = typename detail::Raw128<T>::AlignedRawVec;
  *HWY_RCAST_ALIGNED(StoreRaw*, aligned) = reinterpret_cast<StoreRaw>(v.raw);
}

template <class D, HWY_IF_V_SIZE_D(D, 16), typename T = TFromD<D>>
HWY_API void StoreU(Vec128<T> v, D /* tag */, T* HWY_RESTRICT p) {
  using StoreRaw = typename detail::Raw128<T>::UnalignedRawVec;
  *reinterpret_cast<StoreRaw*>(p) = reinterpret_cast<StoreRaw>(v.raw);
}

template <class D, HWY_IF_V_SIZE_LE_D(D, 8), typename T = TFromD<D>>
HWY_API void Store(VFromD<D> v, D d, T* HWY_RESTRICT p) {
  using BitsT = UnsignedFromSize<d.MaxBytes()>;

  const Repartition<BitsT, decltype(d)> d_bits;
  const BitsT bits = GetLane(BitCast(d_bits, v));
  CopyBytes<d.MaxBytes()>(&bits, p);
}

// For < 128 bit, StoreU == Store.
template <class D, HWY_IF_V_SIZE_LE_D(D, 8), typename T = TFromD<D>>
HWY_API void StoreU(VFromD<D> v, D d, T* HWY_RESTRICT p) {
  Store(v, d, p);
}

#if (HWY_PPC_HAVE_9 && HWY_ARCH_PPC_64) || HWY_S390X_HAVE_Z14

#ifdef HWY_NATIVE_STORE_N
#undef HWY_NATIVE_STORE_N
#else
#define HWY_NATIVE_STORE_N
#endif

template <class D, typename T = TFromD<D>>
HWY_API void StoreN(VFromD<D> v, D d, T* HWY_RESTRICT p,
                    size_t max_lanes_to_store) {
#if HWY_COMPILER_GCC && !HWY_IS_DEBUG_BUILD
  if (__builtin_constant_p(max_lanes_to_store) && max_lanes_to_store == 0) {
    return;
  }

  if (__builtin_constant_p(max_lanes_to_store >= HWY_MAX_LANES_D(D)) &&
      max_lanes_to_store >= HWY_MAX_LANES_D(D)) {
    StoreU(v, d, p);
    return;
  }
#endif

  const size_t num_of_bytes_to_store =
      HWY_MIN(max_lanes_to_store, HWY_MAX_LANES_D(D)) * sizeof(TFromD<D>);
  const Repartition<uint8_t, decltype(d)> du8;
#if HWY_S390X_HAVE_Z14
  if (num_of_bytes_to_store > 0) {
    vec_store_len(BitCast(du8, v).raw, reinterpret_cast<unsigned char*>(p),
                  static_cast<unsigned>(num_of_bytes_to_store - 1));
  }
#else
  vec_xst_len(BitCast(du8, v).raw, reinterpret_cast<unsigned char*>(p),
              num_of_bytes_to_store);
#endif
}
#endif

// ------------------------------ BlendedStore

template <class D>
HWY_API void BlendedStore(VFromD<D> v, MFromD<D> m, D d,
                          TFromD<D>* HWY_RESTRICT p) {
  const RebindToSigned<decltype(d)> di;  // for testing mask if T=bfloat16_t.
  using TI = TFromD<decltype(di)>;
  alignas(16) TI buf[MaxLanes(d)];
  alignas(16) TI mask[MaxLanes(d)];
  Store(BitCast(di, v), di, buf);
  Store(BitCast(di, VecFromMask(d, m)), di, mask);
  for (size_t i = 0; i < MaxLanes(d); ++i) {
    if (mask[i]) {
      CopySameSize(buf + i, p + i);
    }
  }
}

// ================================================== ARITHMETIC

namespace detail {
// If TFromD<D> is an integer type, detail::RebindToUnsignedIfNotFloat<D>
// rebinds D to MakeUnsigned<TFromD<D>>.

// Otherwise, if TFromD<D> is a floating-point type (including F16 and BF16),
// detail::RebindToUnsignedIfNotFloat<D> is the same as D.
template <class D>
using RebindToUnsignedIfNotFloat =
    hwy::If<(!hwy::IsFloat<TFromD<D>>() && !hwy::IsSpecialFloat<TFromD<D>>()),
            RebindToUnsigned<D>, D>;
}  // namespace detail

// ------------------------------ Addition

template <typename T, size_t N, HWY_IF_NOT_SPECIAL_FLOAT(T)>
HWY_API Vec128<T, N> operator+(Vec128<T, N> a, Vec128<T, N> b) {
  const DFromV<decltype(a)> d;
  const detail::RebindToUnsignedIfNotFloat<decltype(d)> d_arith;

  // If T is an integer type, do an unsigned vec_add to avoid undefined behavior
#if HWY_S390X_HAVE_Z14
  return BitCast(d, VFromD<decltype(d_arith)>{BitCast(d_arith, a).raw +
                                              BitCast(d_arith, b).raw});
#else
  return BitCast(d, VFromD<decltype(d_arith)>{vec_add(
                        BitCast(d_arith, a).raw, BitCast(d_arith, b).raw)});
#endif
}

// ------------------------------ Subtraction

template <typename T, size_t N, HWY_IF_NOT_SPECIAL_FLOAT(T)>
HWY_API Vec128<T, N> operator-(Vec128<T, N> a, Vec128<T, N> b) {
  const DFromV<decltype(a)> d;
  const detail::RebindToUnsignedIfNotFloat<decltype(d)> d_arith;

  // If T is an integer type, do an unsigned vec_sub to avoid undefined behavior
#if HWY_S390X_HAVE_Z14
  return BitCast(d, VFromD<decltype(d_arith)>{BitCast(d_arith, a).raw -
                                              BitCast(d_arith, b).raw});
#else
  return BitCast(d, VFromD<decltype(d_arith)>{vec_sub(
                        BitCast(d_arith, a).raw, BitCast(d_arith, b).raw)});
#endif
}

// ------------------------------ SumsOf8
template <class V, HWY_IF_U8(TFromV<V>)>
HWY_API VFromD<RepartitionToWideX3<DFromV<V>>> SumsOf8(V v) {
  return SumsOf2(SumsOf4(v));
}

template <class V, HWY_IF_I8(TFromV<V>)>
HWY_API VFromD<RepartitionToWideX3<DFromV<V>>> SumsOf8(V v) {
#if HWY_S390X_HAVE_Z14
  const DFromV<decltype(v)> di8;
  const RebindToUnsigned<decltype(di8)> du8;
  const RepartitionToWideX3<decltype(di8)> di64;

  return BitCast(di64, SumsOf8(BitCast(du8, Xor(v, SignBit(di8))))) +
         Set(di64, int64_t{-1024});
#else
  return SumsOf2(SumsOf4(v));
#endif
}

// ------------------------------ SaturatedAdd

// Returns a + b clamped to the destination range.

#if HWY_S390X_HAVE_Z14
// Z14/Z15/Z16 does not have I8/U8/I16/U16 SaturatedAdd instructions unlike most
// other integer SIMD instruction sets

template <typename T, size_t N, HWY_IF_UNSIGNED(T),
          HWY_IF_T_SIZE_ONE_OF(T, (1 << 1) | (1 << 2))>
HWY_API Vec128<T, N> SaturatedAdd(Vec128<T, N> a, Vec128<T, N> b) {
  return Add(a, Min(b, Not(a)));
}

template <typename T, size_t N, HWY_IF_SIGNED(T),
          HWY_IF_T_SIZE_ONE_OF(T, (1 << 1) | (1 << 2))>
HWY_API Vec128<T, N> SaturatedAdd(Vec128<T, N> a, Vec128<T, N> b) {
  const DFromV<decltype(a)> d;
  const auto sum = Add(a, b);
  const auto overflow_mask = AndNot(Xor(a, b), Xor(a, sum));
  const auto overflow_result = Xor(BroadcastSignBit(a), Set(d, LimitsMax<T>()));
  return IfNegativeThenElse(overflow_mask, overflow_result, sum);
}

#else  // VSX

#ifdef HWY_NATIVE_I32_SATURATED_ADDSUB
#undef HWY_NATIVE_I32_SATURATED_ADDSUB
#else
#define HWY_NATIVE_I32_SATURATED_ADDSUB
#endif

#ifdef HWY_NATIVE_U32_SATURATED_ADDSUB
#undef HWY_NATIVE_U32_SATURATED_ADDSUB
#else
#define HWY_NATIVE_U32_SATURATED_ADDSUB
#endif

template <typename T, size_t N, HWY_IF_NOT_FLOAT_NOR_SPECIAL(T),
          HWY_IF_T_SIZE_ONE_OF(T, (1 << 1) | (1 << 2) | (1 << 4))>
HWY_API Vec128<T, N> SaturatedAdd(Vec128<T, N> a, Vec128<T, N> b) {
  return Vec128<T, N>{vec_adds(a.raw, b.raw)};
}
#endif  // HWY_S390X_HAVE_Z14

#if HWY_PPC_HAVE_10

#ifdef HWY_NATIVE_I64_SATURATED_ADDSUB
#undef HWY_NATIVE_I64_SATURATED_ADDSUB
#else
#define HWY_NATIVE_I64_SATURATED_ADDSUB
#endif

template <class V, HWY_IF_I64_D(DFromV<V>)>
HWY_API V SaturatedAdd(V a, V b) {
  const DFromV<decltype(a)> d;
  const auto sum = Add(a, b);
  const auto overflow_mask =
      BroadcastSignBit(detail::TernaryLogic<0x42>(a, b, sum));
  const auto overflow_result =
      Xor(BroadcastSignBit(a), Set(d, LimitsMax<int64_t>()));
  return IfNegativeThenElse(overflow_mask, overflow_result, sum);
}

#endif  // HWY_PPC_HAVE_10

// ------------------------------ SaturatedSub

// Returns a - b clamped to the destination range.

#if HWY_S390X_HAVE_Z14
// Z14/Z15/Z16 does not have I8/U8/I16/U16 SaturatedSub instructions unlike most
// other integer SIMD instruction sets

template <typename T, size_t N, HWY_IF_UNSIGNED(T),
          HWY_IF_T_SIZE_ONE_OF(T, (1 << 1) | (1 << 2))>
HWY_API Vec128<T, N> SaturatedSub(Vec128<T, N> a, Vec128<T, N> b) {
  return Sub(a, Min(a, b));
}

template <typename T, size_t N, HWY_IF_SIGNED(T),
          HWY_IF_T_SIZE_ONE_OF(T, (1 << 1) | (1 << 2))>
HWY_API Vec128<T, N> SaturatedSub(Vec128<T, N> a, Vec128<T, N> b) {
  const DFromV<decltype(a)> d;
  const auto diff = Sub(a, b);
  const auto overflow_mask = And(Xor(a, b), Xor(a, diff));
  const auto overflow_result = Xor(BroadcastSignBit(a), Set(d, LimitsMax<T>()));
  return IfNegativeThenElse(overflow_mask, overflow_result, diff);
}

#else   // VSX

template <typename T, size_t N, HWY_IF_NOT_FLOAT_NOR_SPECIAL(T),
          HWY_IF_T_SIZE_ONE_OF(T, (1 << 1) | (1 << 2) | (1 << 4))>
HWY_API Vec128<T, N> SaturatedSub(Vec128<T, N> a, Vec128<T, N> b) {
  return Vec128<T, N>{vec_subs(a.raw, b.raw)};
}
#endif  // HWY_S390X_HAVE_Z14

#if HWY_PPC_HAVE_10

template <class V, HWY_IF_I64_D(DFromV<V>)>
HWY_API V SaturatedSub(V a, V b) {
  const DFromV<decltype(a)> d;
  const auto diff = Sub(a, b);
  const auto overflow_mask =
      BroadcastSignBit(detail::TernaryLogic<0x18>(a, b, diff));
  const auto overflow_result =
      Xor(BroadcastSignBit(a), Set(d, LimitsMax<int64_t>()));
  return IfNegativeThenElse(overflow_mask, overflow_result, diff);
}

#endif  // HWY_PPC_HAVE_10

// ------------------------------ AverageRound

// Returns (a + b + 1) / 2

template <typename T, size_t N, HWY_IF_UNSIGNED(T),
          HWY_IF_T_SIZE_ONE_OF(T, 0x6)>
HWY_API Vec128<T, N> AverageRound(Vec128<T, N> a, Vec128<T, N> b) {
  return Vec128<T, N>{vec_avg(a.raw, b.raw)};
}

// ------------------------------ Multiplication

// Per-target flags to prevent generic_ops-inl.h defining 8/64-bit operator*.
#ifdef HWY_NATIVE_MUL_8
#undef HWY_NATIVE_MUL_8
#else
#define HWY_NATIVE_MUL_8
#endif
#ifdef HWY_NATIVE_MUL_64
#undef HWY_NATIVE_MUL_64
#else
#define HWY_NATIVE_MUL_64
#endif

template <typename T, size_t N, HWY_IF_NOT_SPECIAL_FLOAT(T)>
HWY_API Vec128<T, N> operator*(Vec128<T, N> a, Vec128<T, N> b) {
  const DFromV<decltype(a)> d;
  const detail::RebindToUnsignedIfNotFloat<decltype(d)> d_arith;

  // If T is an integer type, do an unsigned vec_mul to avoid undefined behavior
#if HWY_S390X_HAVE_Z14
  return BitCast(d, VFromD<decltype(d_arith)>{BitCast(d_arith, a).raw *
                                              BitCast(d_arith, b).raw});
#else
  return BitCast(d, VFromD<decltype(d_arith)>{vec_mul(
                        BitCast(d_arith, a).raw, BitCast(d_arith, b).raw)});
#endif
}

// Returns the upper 16 bits of a * b in each lane.
template <typename T, size_t N, HWY_IF_T_SIZE(T, 2), HWY_IF_NOT_FLOAT(T)>
HWY_API Vec128<T, N> MulHigh(Vec128<T, N> a, Vec128<T, N> b) {
#if HWY_S390X_HAVE_Z14
  return Vec128<T, N>{vec_mulh(a.raw, b.raw)};
#else
  const DFromV<decltype(a)> d;
  const RepartitionToWide<decltype(d)> dw;
  const VFromD<decltype(dw)> p1{vec_mule(a.raw, b.raw)};
  const VFromD<decltype(dw)> p2{vec_mulo(a.raw, b.raw)};
#if HWY_IS_LITTLE_ENDIAN
  const __vector unsigned char kShuffle = {2,  3,  18, 19, 6,  7,  22, 23,
                                           10, 11, 26, 27, 14, 15, 30, 31};
#else
  const __vector unsigned char kShuffle = {0, 1, 16, 17, 4,  5,  20, 21,
                                           8, 9, 24, 25, 12, 13, 28, 29};
#endif
  return BitCast(d, VFromD<decltype(dw)>{vec_perm(p1.raw, p2.raw, kShuffle)});
#endif
}

// Multiplies even lanes (0, 2, ..) and places the double-wide result into
// even and the upper half into its odd neighbor lane.
template <typename T, size_t N,
          HWY_IF_T_SIZE_ONE_OF(T, (1 << 1) | (1 << 2) | (1 << 4)),
          HWY_IF_NOT_FLOAT_NOR_SPECIAL(T)>
HWY_API Vec128<MakeWide<T>, (N + 1) / 2> MulEven(Vec128<T, N> a,
                                                 Vec128<T, N> b) {
  return Vec128<MakeWide<T>, (N + 1) / 2>{vec_mule(a.raw, b.raw)};
}

// Multiplies odd lanes (1, 3, ..) and places the double-wide result into
// even and the upper half into its odd neighbor lane.
template <typename T, size_t N,
          HWY_IF_T_SIZE_ONE_OF(T, (1 << 1) | (1 << 2) | (1 << 4)),
          HWY_IF_NOT_FLOAT_NOR_SPECIAL(T)>
HWY_API Vec128<MakeWide<T>, (N + 1) / 2> MulOdd(Vec128<T, N> a,
                                                Vec128<T, N> b) {
  return Vec128<MakeWide<T>, (N + 1) / 2>{vec_mulo(a.raw, b.raw)};
}

// ------------------------------ RotateRight
template <int kBits, typename T, size_t N>
HWY_API Vec128<T, N> RotateRight(const Vec128<T, N> v) {
  const DFromV<decltype(v)> d;
  const RebindToUnsigned<decltype(d)> du;
  constexpr size_t kSizeInBits = sizeof(T) * 8;
  static_assert(0 <= kBits && kBits < kSizeInBits, "Invalid shift count");

  if (kBits == 0) return v;

  // Do an unsigned vec_rl operation to avoid undefined behavior
  return BitCast(d, VFromD<decltype(du)>{vec_rl(
                        BitCast(du, v).raw, Set(du, kSizeInBits - kBits).raw)});
}

// ------------------------------ ZeroIfNegative (BroadcastSignBit)
template <typename T, size_t N>
HWY_API Vec128<T, N> ZeroIfNegative(Vec128<T, N> v) {
  static_assert(IsFloat<T>(), "Only works for float");
  const DFromV<decltype(v)> d;
  const RebindToSigned<decltype(d)> di;
  const auto mask = MaskFromVec(BitCast(d, BroadcastSignBit(BitCast(di, v))));
  return IfThenElse(mask, Zero(d), v);
}

// ------------------------------ IfNegativeThenElse

template <typename T, size_t N>
HWY_API Vec128<T, N> IfNegativeThenElse(Vec128<T, N> v, Vec128<T, N> yes,
                                        Vec128<T, N> no) {
  static_assert(IsSigned<T>(), "Only works for signed/float");

  const DFromV<decltype(v)> d;
#if HWY_PPC_HAVE_10
  const RebindToUnsigned<decltype(d)> du;
  return BitCast(
      d, VFromD<decltype(du)>{vec_blendv(
             BitCast(du, no).raw, BitCast(du, yes).raw, BitCast(du, v).raw)});
#else
  const RebindToSigned<decltype(d)> di;
  return IfThenElse(MaskFromVec(BitCast(d, BroadcastSignBit(BitCast(di, v)))),
                    yes, no);
#endif
}

// generic_ops takes care of integer T.
template <typename T, size_t N, HWY_IF_FLOAT(T)>
HWY_API Vec128<T, N> AbsDiff(Vec128<T, N> a, Vec128<T, N> b) {
  return Abs(a - b);
}

// ------------------------------ Floating-point multiply-add variants

// Returns mul * x + add
template <typename T, size_t N, HWY_IF_FLOAT(T)>
HWY_API Vec128<T, N> MulAdd(Vec128<T, N> mul, Vec128<T, N> x,
                            Vec128<T, N> add) {
  return Vec128<T, N>{vec_madd(mul.raw, x.raw, add.raw)};
}

// Returns add - mul * x
template <typename T, size_t N, HWY_IF_FLOAT(T)>
HWY_API Vec128<T, N> NegMulAdd(Vec128<T, N> mul, Vec128<T, N> x,
                               Vec128<T, N> add) {
  // NOTE: the vec_nmsub operation below computes -(mul * x - add),
  // which is equivalent to add - mul * x in the round-to-nearest
  // and round-towards-zero rounding modes
  return Vec128<T, N>{vec_nmsub(mul.raw, x.raw, add.raw)};
}

// Returns mul * x - sub
template <typename T, size_t N, HWY_IF_FLOAT(T)>
HWY_API Vec128<T, N> MulSub(Vec128<T, N> mul, Vec128<T, N> x,
                            Vec128<T, N> sub) {
  return Vec128<T, N>{vec_msub(mul.raw, x.raw, sub.raw)};
}

// Returns -mul * x - sub
template <typename T, size_t N, HWY_IF_FLOAT(T)>
HWY_API Vec128<T, N> NegMulSub(Vec128<T, N> mul, Vec128<T, N> x,
                               Vec128<T, N> sub) {
  // NOTE: The vec_nmadd operation below computes -(mul * x + sub),
  // which is equivalent to -mul * x - sub in the round-to-nearest
  // and round-towards-zero rounding modes
  return Vec128<T, N>{vec_nmadd(mul.raw, x.raw, sub.raw)};
}

// ------------------------------ Floating-point div
// Approximate reciprocal

#ifdef HWY_NATIVE_F64_APPROX_RECIP
#undef HWY_NATIVE_F64_APPROX_RECIP
#else
#define HWY_NATIVE_F64_APPROX_RECIP
#endif

template <typename T, size_t N, HWY_IF_FLOAT(T)>
HWY_API Vec128<T, N> operator/(Vec128<T, N> a, Vec128<T, N> b) {
#if HWY_S390X_HAVE_Z14
  return Vec128<T, N>{a.raw / b.raw};
#else
  return Vec128<T, N>{vec_div(a.raw, b.raw)};
#endif
}

template <typename T, size_t N, HWY_IF_FLOAT(T)>
HWY_API Vec128<T, N> ApproximateReciprocal(Vec128<T, N> v) {
#if HWY_S390X_HAVE_Z14
  const DFromV<decltype(v)> d;
  return Set(d, T(1.0)) / v;
#else
  return Vec128<T, N>{vec_re(v.raw)};
#endif
}

// ------------------------------ Floating-point square root

#if HWY_S390X_HAVE_Z14
// Approximate reciprocal square root
template <size_t N>
HWY_API Vec128<float, N> ApproximateReciprocalSqrt(Vec128<float, N> v) {
  const DFromV<decltype(v)> d;
  const RebindToUnsigned<decltype(d)> du;

  const auto half = v * Set(d, 0.5f);
  // Initial guess based on log2(f)
  const auto guess = BitCast(
      d, Set(du, uint32_t{0x5F3759DFu}) - ShiftRight<1>(BitCast(du, v)));
  // One Newton-Raphson iteration
  return guess * NegMulAdd(half * guess, guess, Set(d, 1.5f));
}
#else  // VSX

#ifdef HWY_NATIVE_F64_APPROX_RSQRT
#undef HWY_NATIVE_F64_APPROX_RSQRT
#else
#define HWY_NATIVE_F64_APPROX_RSQRT
#endif

// Approximate reciprocal square root
template <class T, size_t N, HWY_IF_FLOAT(T)>
HWY_API Vec128<T, N> ApproximateReciprocalSqrt(Vec128<T, N> v) {
  return Vec128<T, N>{vec_rsqrte(v.raw)};
}
#endif  // HWY_S390X_HAVE_Z14

// Full precision square root
template <class T, size_t N, HWY_IF_FLOAT(T)>
HWY_API Vec128<T, N> Sqrt(Vec128<T, N> v) {
  return Vec128<T, N>{vec_sqrt(v.raw)};
}

// ------------------------------ Min (Gt, IfThenElse)

template <typename T, size_t N, HWY_IF_NOT_SPECIAL_FLOAT(T)>
HWY_API Vec128<T, N> Min(Vec128<T, N> a, Vec128<T, N> b) {
  return Vec128<T, N>{vec_min(a.raw, b.raw)};
}

// ------------------------------ Max (Gt, IfThenElse)

template <typename T, size_t N, HWY_IF_NOT_SPECIAL_FLOAT(T)>
HWY_API Vec128<T, N> Max(Vec128<T, N> a, Vec128<T, N> b) {
  return Vec128<T, N>{vec_max(a.raw, b.raw)};
}

// ------------------------------- Integer AbsDiff for PPC9/PPC10

#if HWY_PPC_HAVE_9
#ifdef HWY_NATIVE_INTEGER_ABS_DIFF
#undef HWY_NATIVE_INTEGER_ABS_DIFF
#else
#define HWY_NATIVE_INTEGER_ABS_DIFF
#endif

template <class V, HWY_IF_UNSIGNED_V(V),
          HWY_IF_T_SIZE_ONE_OF_V(V, (1 << 1) | (1 << 2) | (1 << 4))>
HWY_API V AbsDiff(const V a, const V b) {
  return V{vec_absd(a.raw, b.raw)};
}

template <class V, HWY_IF_U64_D(DFromV<V>)>
HWY_API V AbsDiff(const V a, const V b) {
  return Sub(Max(a, b), Min(a, b));
}

template <class V, HWY_IF_SIGNED_V(V)>
HWY_API V AbsDiff(const V a, const V b) {
  return Sub(Max(a, b), Min(a, b));
}

#endif  // HWY_PPC_HAVE_9

// ------------------------------ Integer Div for PPC10
#if HWY_PPC_HAVE_10
#ifdef HWY_NATIVE_INT_DIV
#undef HWY_NATIVE_INT_DIV
#else
#define HWY_NATIVE_INT_DIV
#endif

template <size_t N>
HWY_API Vec128<int32_t, N> operator/(Vec128<int32_t, N> a,
                                     Vec128<int32_t, N> b) {
  // Inline assembly is used instead of vec_div for I32 Div on PPC10 to avoid
  // undefined behavior if b[i] == 0 or
  // (a[i] == LimitsMin<int32_t>() && b[i] == -1)

  // Clang will also optimize out I32 vec_div on PPC10 if optimizations are
  // enabled and any of the lanes of b are known to be zero (even in the unused
  // lanes of a partial vector)
  __vector signed int raw_result;
  __asm__("vdivsw %0,%1,%2" : "=v"(raw_result) : "v"(a), "v"(b));
  return Vec128<int32_t, N>{raw_result};
}

template <size_t N>
HWY_API Vec128<uint32_t, N> operator/(Vec128<uint32_t, N> a,
                                      Vec128<uint32_t, N> b) {
  // Inline assembly is used instead of vec_div for U32 Div on PPC10 to avoid
  // undefined behavior if b[i] == 0

  // Clang will also optimize out U32 vec_div on PPC10 if optimizations are
  // enabled and any of the lanes of b are known to be zero (even in the unused
  // lanes of a partial vector)
  __vector unsigned int raw_result;
  __asm__("vdivuw %0,%1,%2" : "=v"(raw_result) : "v"(a), "v"(b));
  return Vec128<uint32_t, N>{raw_result};
}

template <size_t N>
HWY_API Vec128<int64_t, N> operator/(Vec128<int64_t, N> a,
                                     Vec128<int64_t, N> b) {
  // Inline assembly is used instead of vec_div for I64 Div on PPC10 to avoid
  // undefined behavior if b[i] == 0 or
  // (a[i] == LimitsMin<int64_t>() && b[i] == -1)

  // Clang will also optimize out I64 vec_div on PPC10 if optimizations are
  // enabled and any of the lanes of b are known to be zero (even in the unused
  // lanes of a partial vector)
  __vector signed long long raw_result;
  __asm__("vdivsd %0,%1,%2" : "=v"(raw_result) : "v"(a), "v"(b));
  return Vec128<int64_t, N>{raw_result};
}

template <size_t N>
HWY_API Vec128<uint64_t, N> operator/(Vec128<uint64_t, N> a,
                                      Vec128<uint64_t, N> b) {
  // Inline assembly is used instead of vec_div for U64 Div on PPC10 to avoid
  // undefined behavior if b[i] == 0

  // Clang will also optimize out U64 vec_div on PPC10 if optimizations are
  // enabled and any of the lanes of b are known to be zero (even in the unused
  // lanes of a partial vector)
  __vector unsigned long long raw_result;
  __asm__("vdivud %0,%1,%2" : "=v"(raw_result) : "v"(a), "v"(b));
  return Vec128<uint64_t, N>{raw_result};
}

template <class T, HWY_IF_NOT_FLOAT_NOR_SPECIAL(T),
          HWY_IF_T_SIZE_ONE_OF(T, (1 << 1) | (1 << 2))>
HWY_API Vec128<T> operator/(Vec128<T> a, Vec128<T> b) {
  const DFromV<decltype(a)> d;
  const RepartitionToWide<decltype(d)> dw;
  return OrderedDemote2To(d, PromoteLowerTo(dw, a) / PromoteLowerTo(dw, b),
                          PromoteUpperTo(dw, a) / PromoteUpperTo(dw, b));
}

template <class T, size_t N, HWY_IF_NOT_FLOAT_NOR_SPECIAL(T),
          HWY_IF_T_SIZE_ONE_OF(T, (1 << 1) | (1 << 2)),
          HWY_IF_V_SIZE_LE(T, N, 8)>
HWY_API Vec128<T, N> operator/(Vec128<T, N> a, Vec128<T, N> b) {
  const DFromV<decltype(a)> d;
  const Rebind<MakeWide<T>, decltype(d)> dw;
  return DemoteTo(d, PromoteTo(dw, a) / PromoteTo(dw, b));
}

template <size_t N>
HWY_API Vec128<int32_t, N> operator%(Vec128<int32_t, N> a,
                                     Vec128<int32_t, N> b) {
  // Inline assembly is used instead of vec_mod for I32 Mod on PPC10 to avoid
  // undefined behavior if b[i] == 0 or
  // (a[i] == LimitsMin<int32_t>() && b[i] == -1)

  // Clang will also optimize out I32 vec_mod on PPC10 if optimizations are
  // enabled and any of the lanes of b are known to be zero (even in the unused
  // lanes of a partial vector)
  __vector signed int raw_result;
  __asm__("vmodsw %0,%1,%2" : "=v"(raw_result) : "v"(a), "v"(b));
  return Vec128<int32_t, N>{raw_result};
}

template <size_t N>
HWY_API Vec128<uint32_t, N> operator%(Vec128<uint32_t, N> a,
                                      Vec128<uint32_t, N> b) {
  // Inline assembly is used instead of vec_mod for U32 Mod on PPC10 to avoid
  // undefined behavior if b[i] == 0

  // Clang will also optimize out U32 vec_mod on PPC10 if optimizations are
  // enabled and any of the lanes of b are known to be zero (even in the unused
  // lanes of a partial vector)
  __vector unsigned int raw_result;
  __asm__("vmoduw %0,%1,%2" : "=v"(raw_result) : "v"(a), "v"(b));
  return Vec128<uint32_t, N>{raw_result};
}

template <size_t N>
HWY_API Vec128<int64_t, N> operator%(Vec128<int64_t, N> a,
                                     Vec128<int64_t, N> b) {
  // Inline assembly is used instead of vec_mod for I64 Mod on PPC10 to avoid
  // undefined behavior if b[i] == 0 or
  // (a[i] == LimitsMin<int64_t>() && b[i] == -1)

  // Clang will also optimize out I64 vec_mod on PPC10 if optimizations are
  // enabled and any of the lanes of b are known to be zero (even in the unused
  // lanes of a partial vector)
  __vector signed long long raw_result;
  __asm__("vmodsd %0,%1,%2" : "=v"(raw_result) : "v"(a), "v"(b));
  return Vec128<int64_t, N>{raw_result};
}

template <size_t N>
HWY_API Vec128<uint64_t, N> operator%(Vec128<uint64_t, N> a,
                                      Vec128<uint64_t, N> b) {
  // Inline assembly is used instead of vec_mod for U64 Mod on PPC10 to avoid
  // undefined behavior if b[i] == 0

  // Clang will also optimize out U64 vec_mod on PPC10 if optimizations are
  // enabled and any of the lanes of b are known to be zero (even in the unused
  // lanes of a partial vector)
  __vector unsigned long long raw_result;
  __asm__("vmodud %0,%1,%2" : "=v"(raw_result) : "v"(a), "v"(b));
  return Vec128<uint64_t, N>{raw_result};
}

template <class T, HWY_IF_NOT_FLOAT_NOR_SPECIAL(T),
          HWY_IF_T_SIZE_ONE_OF(T, (1 << 1) | (1 << 2))>
HWY_API Vec128<T> operator%(Vec128<T> a, Vec128<T> b) {
  const DFromV<decltype(a)> d;
  const RepartitionToWide<decltype(d)> dw;
  return OrderedDemote2To(d, PromoteLowerTo(dw, a) % PromoteLowerTo(dw, b),
                          PromoteUpperTo(dw, a) % PromoteUpperTo(dw, b));
}

template <class T, size_t N, HWY_IF_NOT_FLOAT_NOR_SPECIAL(T),
          HWY_IF_T_SIZE_ONE_OF(T, (1 << 1) | (1 << 2)),
          HWY_IF_V_SIZE_LE(T, N, 8)>
HWY_API Vec128<T, N> operator%(Vec128<T, N> a, Vec128<T, N> b) {
  const DFromV<decltype(a)> d;
  const Rebind<MakeWide<T>, decltype(d)> dw;
  return DemoteTo(d, PromoteTo(dw, a) % PromoteTo(dw, b));
}
#endif

// ================================================== MEMORY (3)

// ------------------------------ Non-temporal stores

template <class D>
HWY_API void Stream(VFromD<D> v, D d, TFromD<D>* HWY_RESTRICT aligned) {
  __builtin_prefetch(aligned, 1, 0);
  Store(v, d, aligned);
}

// ------------------------------ Scatter in generic_ops-inl.h
// ------------------------------ Gather in generic_ops-inl.h

// ================================================== SWIZZLE (2)

// ------------------------------ LowerHalf

// Returns upper/lower half of a vector.
template <class D, HWY_IF_V_SIZE_LE_D(D, 8)>
HWY_API VFromD<D> LowerHalf(D /* tag */, VFromD<Twice<D>> v) {
  return VFromD<D>{v.raw};
}
template <typename T, size_t N>
HWY_API Vec128<T, N / 2> LowerHalf(Vec128<T, N> v) {
  return Vec128<T, N / 2>{v.raw};
}

// ------------------------------ ShiftLeftBytes

// NOTE: The ShiftLeftBytes operation moves the elements of v to the right
// by kBytes bytes and zeroes out the first kBytes bytes of v on both
// little-endian and big-endian PPC targets
// (same behavior as the HWY_EMU128 ShiftLeftBytes operation on both
// little-endian and big-endian targets)

template <int kBytes, class D>
HWY_API VFromD<D> ShiftLeftBytes(D d, VFromD<D> v) {
  static_assert(0 <= kBytes && kBytes <= 16, "Invalid kBytes");
  if (kBytes == 0) return v;
  const auto zeros = Zero(d);
#if HWY_IS_LITTLE_ENDIAN
  return VFromD<D>{vec_sld(v.raw, zeros.raw, kBytes)};
#else
  return VFromD<D>{vec_sld(zeros.raw, v.raw, (-kBytes) & 15)};
#endif
}

template <int kBytes, typename T, size_t N>
HWY_API Vec128<T, N> ShiftLeftBytes(Vec128<T, N> v) {
  return ShiftLeftBytes<kBytes>(DFromV<decltype(v)>(), v);
}

// ------------------------------ ShiftLeftLanes

// NOTE: The ShiftLeftLanes operation moves the elements of v to the right
// by kLanes lanes and zeroes out the first kLanes lanes of v on both
// little-endian and big-endian PPC targets
// (same behavior as the HWY_EMU128 ShiftLeftLanes operation on both
// little-endian and big-endian targets)

template <int kLanes, class D, typename T = TFromD<D>>
HWY_API VFromD<D> ShiftLeftLanes(D d, VFromD<D> v) {
  const Repartition<uint8_t, decltype(d)> d8;
  return BitCast(d, ShiftLeftBytes<kLanes * sizeof(T)>(BitCast(d8, v)));
}

template <int kLanes, typename T, size_t N>
HWY_API Vec128<T, N> ShiftLeftLanes(Vec128<T, N> v) {
  return ShiftLeftLanes<kLanes>(DFromV<decltype(v)>(), v);
}

// ------------------------------ ShiftRightBytes

// NOTE: The ShiftRightBytes operation moves the elements of v to the left
// by kBytes bytes and zeroes out the last kBytes bytes of v on both
// little-endian and big-endian PPC targets
// (same behavior as the HWY_EMU128 ShiftRightBytes operation on both
// little-endian and big-endian targets)

template <int kBytes, class D>
HWY_API VFromD<D> ShiftRightBytes(D d, VFromD<D> v) {
  static_assert(0 <= kBytes && kBytes <= 16, "Invalid kBytes");
  if (kBytes == 0) return v;

  // For partial vectors, clear upper lanes so we shift in zeros.
  if (d.MaxBytes() != 16) {
    const Full128<TFromD<D>> dfull;
    VFromD<decltype(dfull)> vfull{v.raw};
    v = VFromD<D>{IfThenElseZero(FirstN(dfull, MaxLanes(d)), vfull).raw};
  }

  const auto zeros = Zero(d);
#if HWY_IS_LITTLE_ENDIAN
  return VFromD<D>{vec_sld(zeros.raw, v.raw, (-kBytes) & 15)};
#else
  return VFromD<D>{vec_sld(v.raw, zeros.raw, kBytes)};
#endif
}

// ------------------------------ ShiftRightLanes

// NOTE: The ShiftRightLanes operation moves the elements of v to the left
// by kLanes lanes and zeroes out the last kLanes lanes of v on both
// little-endian and big-endian PPC targets
// (same behavior as the HWY_EMU128 ShiftRightLanes operation on both
// little-endian and big-endian targets)

template <int kLanes, class D>
HWY_API VFromD<D> ShiftRightLanes(D d, VFromD<D> v) {
  const Repartition<uint8_t, decltype(d)> d8;
  constexpr size_t kBytes = kLanes * sizeof(TFromD<D>);
  return BitCast(d, ShiftRightBytes<kBytes>(d8, BitCast(d8, v)));
}

// ------------------------------ UpperHalf (ShiftRightBytes)

template <class D, HWY_IF_V_SIZE_LE_D(D, 8)>
HWY_API VFromD<D> UpperHalf(D d, VFromD<Twice<D>> v) {
  return LowerHalf(d, ShiftRightBytes<d.MaxBytes()>(Twice<D>(), v));
}

// ------------------------------ ExtractLane
template <typename T, size_t N>
HWY_API T ExtractLane(Vec128<T, N> v, size_t i) {
  return static_cast<T>(v.raw[i]);
}

// ------------------------------ InsertLane
template <typename T, size_t N>
HWY_API Vec128<T, N> InsertLane(Vec128<T, N> v, size_t i, T t) {
#if HWY_IS_LITTLE_ENDIAN
  typename detail::Raw128<T>::type raw_result = v.raw;
  hwy::CopySameSize(&t, &raw_result[i]);  // for bfloat16_t
  return Vec128<T, N>{raw_result};
#else
  // On ppc64be without this, mul_test fails, but swizzle_test passes.
  DFromV<decltype(v)> d;
  alignas(16) T lanes[16 / sizeof(T)];
  Store(v, d, lanes);
  lanes[i] = t;
  return Load(d, lanes);
#endif
}

// ------------------------------ CombineShiftRightBytes

// NOTE: The CombineShiftRightBytes operation below moves the elements of lo to
// the left by kBytes bytes and moves the elements of hi right by (d.MaxBytes()
// - kBytes) bytes on both little-endian and big-endian PPC targets.

template <int kBytes, class D, HWY_IF_V_SIZE_D(D, 16), typename T = TFromD<D>>
HWY_API Vec128<T> CombineShiftRightBytes(D /*d*/, Vec128<T> hi, Vec128<T> lo) {
  constexpr size_t kSize = 16;
  static_assert(0 < kBytes && kBytes < kSize, "kBytes invalid");
#if HWY_IS_LITTLE_ENDIAN
  return Vec128<T>{vec_sld(hi.raw, lo.raw, (-kBytes) & 15)};
#else
  return Vec128<T>{vec_sld(lo.raw, hi.raw, kBytes)};
#endif
}

template <int kBytes, class D, HWY_IF_V_SIZE_LE_D(D, 8)>
HWY_API VFromD<D> CombineShiftRightBytes(D d, VFromD<D> hi, VFromD<D> lo) {
  constexpr size_t kSize = d.MaxBytes();
  static_assert(0 < kBytes && kBytes < kSize, "kBytes invalid");
  const Repartition<uint8_t, decltype(d)> d8;
  using V8 = Vec128<uint8_t>;
  const DFromV<V8> dfull8;
  const Repartition<TFromD<D>, decltype(dfull8)> dfull;
  const V8 hi8{BitCast(d8, hi).raw};
  // Move into most-significant bytes
  const V8 lo8 = ShiftLeftBytes<16 - kSize>(V8{BitCast(d8, lo).raw});
  const V8 r = CombineShiftRightBytes<16 - kSize + kBytes>(dfull8, hi8, lo8);
  return VFromD<D>{BitCast(dfull, r).raw};
}

// ------------------------------ Broadcast/splat any lane

template <int kLane, typename T, size_t N>
HWY_API Vec128<T, N> Broadcast(Vec128<T, N> v) {
  static_assert(0 <= kLane && kLane < N, "Invalid lane");
  return Vec128<T, N>{vec_splat(v.raw, kLane)};
}

// ------------------------------ TableLookupLanes (Shuffle01)

// Returned by SetTableIndices/IndicesFromVec for use by TableLookupLanes.
template <typename T, size_t N = 16 / sizeof(T)>
struct Indices128 {
  __vector unsigned char raw;
};

namespace detail {

template <class D, HWY_IF_T_SIZE_D(D, 1)>
HWY_INLINE VFromD<Repartition<uint8_t, D>> IndicesFromVecBroadcastLaneBytes(
    D d) {
  const Repartition<uint8_t, decltype(d)> d8;
  return Iota(d8, 0);
}

template <class D, HWY_IF_T_SIZE_D(D, 2)>
HWY_INLINE VFromD<Repartition<uint8_t, D>> IndicesFromVecBroadcastLaneBytes(
    D d) {
  const Repartition<uint8_t, decltype(d)> d8;
#if __BYTE_ORDER__ == __ORDER_LITTLE_ENDIAN__
  constexpr __vector unsigned char kBroadcastLaneBytes = {
      0, 0, 2, 2, 4, 4, 6, 6, 8, 8, 10, 10, 12, 12, 14, 14};
#else
  constexpr __vector unsigned char kBroadcastLaneBytes = {
      1, 1, 3, 3, 5, 5, 7, 7, 9, 9, 11, 11, 13, 13, 15, 15};
#endif
  return VFromD<decltype(d8)>{kBroadcastLaneBytes};
}

template <class D, HWY_IF_T_SIZE_D(D, 4)>
HWY_INLINE VFromD<Repartition<uint8_t, D>> IndicesFromVecBroadcastLaneBytes(
    D d) {
  const Repartition<uint8_t, decltype(d)> d8;
#if __BYTE_ORDER__ == __ORDER_LITTLE_ENDIAN__
  constexpr __vector unsigned char kBroadcastLaneBytes = {
      0, 0, 0, 0, 4, 4, 4, 4, 8, 8, 8, 8, 12, 12, 12, 12};
#else
  constexpr __vector unsigned char kBroadcastLaneBytes = {
      3, 3, 3, 3, 7, 7, 7, 7, 11, 11, 11, 11, 15, 15, 15, 15};
#endif
  return VFromD<decltype(d8)>{kBroadcastLaneBytes};
}

template <class D, HWY_IF_T_SIZE_D(D, 8)>
HWY_INLINE VFromD<Repartition<uint8_t, D>> IndicesFromVecBroadcastLaneBytes(
    D d) {
  const Repartition<uint8_t, decltype(d)> d8;
#if __BYTE_ORDER__ == __ORDER_LITTLE_ENDIAN__
  constexpr __vector unsigned char kBroadcastLaneBytes = {
      0, 0, 0, 0, 0, 0, 0, 0, 8, 8, 8, 8, 8, 8, 8, 8};
#else
  constexpr __vector unsigned char kBroadcastLaneBytes = {
      7, 7, 7, 7, 7, 7, 7, 7, 15, 15, 15, 15, 15, 15, 15, 15};
#endif
  return VFromD<decltype(d8)>{kBroadcastLaneBytes};
}

template <class D, HWY_IF_T_SIZE_D(D, 1)>
HWY_INLINE VFromD<Repartition<uint8_t, D>> IndicesFromVecByteOffsets(D d) {
  const Repartition<uint8_t, decltype(d)> d8;
  return Zero(d8);
}

template <class D, HWY_IF_T_SIZE_D(D, 2)>
HWY_INLINE VFromD<Repartition<uint8_t, D>> IndicesFromVecByteOffsets(D d) {
  const Repartition<uint8_t, decltype(d)> d8;
  constexpr __vector unsigned char kByteOffsets = {0, 1, 0, 1, 0, 1, 0, 1,
                                                   0, 1, 0, 1, 0, 1, 0, 1};
  return VFromD<decltype(d8)>{kByteOffsets};
}

template <class D, HWY_IF_T_SIZE_D(D, 4)>
HWY_INLINE VFromD<Repartition<uint8_t, D>> IndicesFromVecByteOffsets(D d) {
  const Repartition<uint8_t, decltype(d)> d8;
  constexpr __vector unsigned char kByteOffsets = {0, 1, 2, 3, 0, 1, 2, 3,
                                                   0, 1, 2, 3, 0, 1, 2, 3};
  return VFromD<decltype(d8)>{kByteOffsets};
}

template <class D, HWY_IF_T_SIZE_D(D, 8)>
HWY_INLINE VFromD<Repartition<uint8_t, D>> IndicesFromVecByteOffsets(D d) {
  const Repartition<uint8_t, decltype(d)> d8;
  constexpr __vector unsigned char kByteOffsets = {0, 1, 2, 3, 4, 5, 6, 7,
                                                   0, 1, 2, 3, 4, 5, 6, 7};
  return VFromD<decltype(d8)>{kByteOffsets};
}

}  // namespace detail

template <class D, typename TI, HWY_IF_T_SIZE_D(D, 1)>
HWY_API Indices128<TFromD<D>, MaxLanes(D())> IndicesFromVec(
    D d, Vec128<TI, MaxLanes(D())> vec) {
  using T = TFromD<D>;
  static_assert(sizeof(T) == sizeof(TI), "Index size must match lane");
#if HWY_IS_DEBUG_BUILD
  const RebindToUnsigned<decltype(d)> du;
  using TU = TFromD<decltype(du)>;
  HWY_DASSERT(AllTrue(
      du, Lt(BitCast(du, vec), Set(du, static_cast<TU>(MaxLanes(d) * 2)))));
#endif

  const Repartition<uint8_t, decltype(d)> d8;
  return Indices128<TFromD<D>, MaxLanes(D())>{BitCast(d8, vec).raw};
}

template <class D, typename TI,
          HWY_IF_T_SIZE_ONE_OF_D(D, (1 << 2) | (1 << 4) | (1 << 8))>
HWY_API Indices128<TFromD<D>, MaxLanes(D())> IndicesFromVec(
    D d, Vec128<TI, MaxLanes(D())> vec) {
  using T = TFromD<D>;
  static_assert(sizeof(T) == sizeof(TI), "Index size must match lane");
#if HWY_IS_DEBUG_BUILD
  const RebindToUnsigned<decltype(d)> du;
  using TU = TFromD<decltype(du)>;
  HWY_DASSERT(AllTrue(
      du, Lt(BitCast(du, vec), Set(du, static_cast<TU>(MaxLanes(d) * 2)))));
#endif

  const Repartition<uint8_t, decltype(d)> d8;
  using V8 = VFromD<decltype(d8)>;

  // Broadcast each lane index to all bytes of T and shift to bytes
  const V8 lane_indices = TableLookupBytes(
      BitCast(d8, vec), detail::IndicesFromVecBroadcastLaneBytes(d));
  constexpr int kIndexShiftAmt = static_cast<int>(FloorLog2(sizeof(T)));
  const V8 byte_indices = ShiftLeft<kIndexShiftAmt>(lane_indices);
  const V8 sum = Add(byte_indices, detail::IndicesFromVecByteOffsets(d));
  return Indices128<TFromD<D>, MaxLanes(D())>{sum.raw};
}

template <class D, typename TI>
HWY_API Indices128<TFromD<D>, HWY_MAX_LANES_D(D)> SetTableIndices(
    D d, const TI* idx) {
  const Rebind<TI, decltype(d)> di;
  return IndicesFromVec(d, LoadU(di, idx));
}

template <typename T, size_t N>
HWY_API Vec128<T, N> TableLookupLanes(Vec128<T, N> v, Indices128<T, N> idx) {
  const DFromV<decltype(v)> d;
  const Repartition<uint8_t, decltype(d)> d8;
  return BitCast(d, TableLookupBytes(v, VFromD<decltype(d8)>{idx.raw}));
}

// Single lane: no change
template <typename T>
HWY_API Vec128<T, 1> TableLookupLanes(Vec128<T, 1> v,
                                      Indices128<T, 1> /* idx */) {
  return v;
}

template <typename T, size_t N, HWY_IF_V_SIZE_LE(T, N, 8)>
HWY_API Vec128<T, N> TwoTablesLookupLanes(Vec128<T, N> a, Vec128<T, N> b,
                                          Indices128<T, N> idx) {
  const DFromV<decltype(a)> d;
  const Twice<decltype(d)> dt;
  const Repartition<uint8_t, decltype(dt)> dt_u8;
// TableLookupLanes currently requires table and index vectors to be the same
// size, though a half-length index vector would be sufficient here.
#if HWY_IS_MSAN
  const Vec128<T, N> idx_vec{idx.raw};
  const Indices128<T, N * 2> idx2{Combine(dt, idx_vec, idx_vec).raw};
#else
  // We only keep LowerHalf of the result, which is valid in idx.
  const Indices128<T, N * 2> idx2{idx.raw};
#endif
  return LowerHalf(
      d, TableLookupBytes(Combine(dt, b, a),
                          BitCast(dt, VFromD<decltype(dt_u8)>{idx2.raw})));
}

template <typename T>
HWY_API Vec128<T> TwoTablesLookupLanes(Vec128<T> a, Vec128<T> b,
                                       Indices128<T> idx) {
  return Vec128<T>{vec_perm(a.raw, b.raw, idx.raw)};
}

// ------------------------------ ReverseBlocks

// Single block: no change
template <class D>
HWY_API VFromD<D> ReverseBlocks(D /* tag */, VFromD<D> v) {
  return v;
}

// ------------------------------ Reverse (Shuffle0123, Shuffle2301)

// Single lane: no change
template <class D, typename T = TFromD<D>, HWY_IF_LANES_D(D, 1)>
HWY_API Vec128<T, 1> Reverse(D /* tag */, Vec128<T, 1> v) {
  return v;
}

// 32-bit x2: shuffle
template <class D, typename T = TFromD<D>, HWY_IF_T_SIZE(T, 4)>
HWY_API Vec64<T> Reverse(D /* tag */, Vec64<T> v) {
  return Vec64<T>{Shuffle2301(Vec128<T>{v.raw}).raw};
}

// 16-bit x4: shuffle
template <class D, typename T = TFromD<D>, HWY_IF_T_SIZE(T, 2)>
HWY_API Vec64<T> Reverse(D /* tag */, Vec64<T> v) {
  const __vector unsigned char kShuffle = {6,  7,  4,  5,  2,  3,  0, 1,
                                           14, 15, 12, 13, 10, 11, 8, 9};
  return Vec64<T>{vec_perm(v.raw, v.raw, kShuffle)};
}

// 16-bit x2: rotate bytes
template <class D, typename T = TFromD<D>, HWY_IF_T_SIZE(T, 2)>
HWY_API Vec32<T> Reverse(D d, Vec32<T> v) {
  const RepartitionToWide<RebindToUnsigned<decltype(d)>> du32;
  return BitCast(d, RotateRight<16>(Reverse(du32, BitCast(du32, v))));
}

// ------------------------------- ReverseLaneBytes

#if (HWY_PPC_HAVE_9 || HWY_S390X_HAVE_Z14) && \
    (HWY_COMPILER_GCC_ACTUAL >= 710 || HWY_COMPILER_CLANG >= 400)

// Per-target flag to prevent generic_ops-inl.h defining 8-bit ReverseLaneBytes.
#ifdef HWY_NATIVE_REVERSE_LANE_BYTES
#undef HWY_NATIVE_REVERSE_LANE_BYTES
#else
#define HWY_NATIVE_REVERSE_LANE_BYTES
#endif

template <class V, HWY_IF_NOT_FLOAT_NOR_SPECIAL_V(V),
          HWY_IF_T_SIZE_ONE_OF_V(V, (1 << 2) | (1 << 4) | (1 << 8))>
HWY_API V ReverseLaneBytes(V v) {
  return V{vec_revb(v.raw)};
}

// Per-target flag to prevent generic_ops-inl.h defining 8-bit Reverse2/4/8.
#ifdef HWY_NATIVE_REVERSE2_8
#undef HWY_NATIVE_REVERSE2_8
#else
#define HWY_NATIVE_REVERSE2_8
#endif

template <class D, typename T = TFromD<D>, HWY_IF_T_SIZE(T, 1)>
HWY_API VFromD<D> Reverse2(D d, VFromD<D> v) {
  const Repartition<uint16_t, decltype(d)> du16;
  return BitCast(d, ReverseLaneBytes(BitCast(du16, v)));
}

template <class D, typename T = TFromD<D>, HWY_IF_T_SIZE(T, 1)>
HWY_API VFromD<D> Reverse4(D d, VFromD<D> v) {
  const Repartition<uint32_t, decltype(d)> du32;
  return BitCast(d, ReverseLaneBytes(BitCast(du32, v)));
}

template <class D, typename T = TFromD<D>, HWY_IF_T_SIZE(T, 1)>
HWY_API VFromD<D> Reverse8(D d, VFromD<D> v) {
  const Repartition<uint64_t, decltype(d)> du64;
  return BitCast(d, ReverseLaneBytes(BitCast(du64, v)));
}

#endif  // HWY_PPC_HAVE_9 || HWY_S390X_HAVE_Z14

template <class D, typename T = TFromD<D>, HWY_IF_T_SIZE(T, 1)>
HWY_API Vec16<T> Reverse(D d, Vec16<T> v) {
  return Reverse2(d, v);
}

template <class D, typename T = TFromD<D>, HWY_IF_T_SIZE(T, 1)>
HWY_API Vec32<T> Reverse(D d, Vec32<T> v) {
  return Reverse4(d, v);
}

template <class D, typename T = TFromD<D>, HWY_IF_T_SIZE(T, 1)>
HWY_API Vec64<T> Reverse(D d, Vec64<T> v) {
  return Reverse8(d, v);
}

// ------------------------------ Reverse2

// Single lane: no change
template <class D, typename T = TFromD<D>, HWY_IF_LANES_D(D, 1)>
HWY_API Vec128<T, 1> Reverse2(D /* tag */, Vec128<T, 1> v) {
  return v;
}

template <class D, typename T = TFromD<D>, HWY_IF_T_SIZE(T, 2)>
HWY_API VFromD<D> Reverse2(D d, VFromD<D> v) {
  const Repartition<uint32_t, decltype(d)> du32;
  return BitCast(d, RotateRight<16>(BitCast(du32, v)));
}

template <class D, typename T = TFromD<D>, HWY_IF_T_SIZE(T, 4)>
HWY_API VFromD<D> Reverse2(D d, VFromD<D> v) {
  const Repartition<uint64_t, decltype(d)> du64;
  return BitCast(d, RotateRight<32>(BitCast(du64, v)));
}

template <class D, typename T = TFromD<D>, HWY_IF_T_SIZE(T, 8)>
HWY_API VFromD<D> Reverse2(D /* tag */, VFromD<D> v) {
  return Shuffle01(v);
}

// ------------------------------ Reverse4

template <class D, HWY_IF_T_SIZE_D(D, 2)>
HWY_API VFromD<D> Reverse4(D /*d*/, VFromD<D> v) {
  const __vector unsigned char kShuffle = {6,  7,  4,  5,  2,  3,  0, 1,
                                           14, 15, 12, 13, 10, 11, 8, 9};
  return VFromD<D>{vec_perm(v.raw, v.raw, kShuffle)};
}

template <class D, HWY_IF_T_SIZE_D(D, 4)>
HWY_API VFromD<D> Reverse4(D d, VFromD<D> v) {
  return Reverse(d, v);
}

template <class D, HWY_IF_T_SIZE_D(D, 8)>
HWY_API VFromD<D> Reverse4(D /* tag */, VFromD<D> /* v */) {
  HWY_ASSERT(0);  // don't have 4 u64 lanes
}

// ------------------------------ Reverse8

template <class D, HWY_IF_T_SIZE_D(D, 2)>
HWY_API VFromD<D> Reverse8(D d, VFromD<D> v) {
  return Reverse(d, v);
}

template <class D, HWY_IF_T_SIZE_ONE_OF_D(D, (1 << 4) | (1 << 8))>
HWY_API VFromD<D> Reverse8(D /* tag */, VFromD<D> /* v */) {
  HWY_ASSERT(0);  // don't have 8 lanes if larger than 16-bit
}

// ------------------------------ InterleaveLower

// Interleaves lanes from halves of the 128-bit blocks of "a" (which provides
// the least-significant lane) and "b". To concatenate two half-width integers
// into one, use ZipLower/Upper instead (also works with scalar).

template <typename T, size_t N>
HWY_API Vec128<T, N> InterleaveLower(Vec128<T, N> a, Vec128<T, N> b) {
  return Vec128<T, N>{vec_mergeh(a.raw, b.raw)};
}

// Additional overload for the optional tag
template <class D>
HWY_API VFromD<D> InterleaveLower(D /* tag */, VFromD<D> a, VFromD<D> b) {
  return InterleaveLower(a, b);
}

// ------------------------------ InterleaveUpper (UpperHalf)

// Full
template <class D, typename T = TFromD<D>>
HWY_API Vec128<T> InterleaveUpper(D /* tag */, Vec128<T> a, Vec128<T> b) {
  return Vec128<T>{vec_mergel(a.raw, b.raw)};
}

// Partial
template <class D, HWY_IF_V_SIZE_LE_D(D, 8)>
HWY_API VFromD<D> InterleaveUpper(D d, VFromD<D> a, VFromD<D> b) {
  const Half<decltype(d)> d2;
  return InterleaveLower(d, VFromD<D>{UpperHalf(d2, a).raw},
                         VFromD<D>{UpperHalf(d2, b).raw});
}

// ------------------------------ ZipLower/ZipUpper (InterleaveLower)

// Same as Interleave*, except that the return lanes are double-width integers;
// this is necessary because the single-lane scalar cannot return two values.
template <class V, class DW = RepartitionToWide<DFromV<V>>>
HWY_API VFromD<DW> ZipLower(V a, V b) {
  return BitCast(DW(), InterleaveLower(a, b));
}
template <class V, class D = DFromV<V>, class DW = RepartitionToWide<D>>
HWY_API VFromD<DW> ZipLower(DW dw, V a, V b) {
  return BitCast(dw, InterleaveLower(D(), a, b));
}

template <class V, class D = DFromV<V>, class DW = RepartitionToWide<D>>
HWY_API VFromD<DW> ZipUpper(DW dw, V a, V b) {
  return BitCast(dw, InterleaveUpper(D(), a, b));
}

// ------------------------------ Per4LaneBlkShufDupSet4xU32

// Used by hwy/ops/generic_ops-inl.h to implement Per4LaneBlockShuffle
namespace detail {

#ifdef HWY_NATIVE_PER4LANEBLKSHUF_DUP32
#undef HWY_NATIVE_PER4LANEBLKSHUF_DUP32
#else
#define HWY_NATIVE_PER4LANEBLKSHUF_DUP32
#endif

template <class D>
HWY_INLINE VFromD<D> Per4LaneBlkShufDupSet4xU32(D d, const uint32_t x3,
                                                const uint32_t x2,
                                                const uint32_t x1,
                                                const uint32_t x0) {
  const __vector unsigned int raw = {x0, x1, x2, x3};
  return ResizeBitCast(d, Vec128<uint32_t>{raw});
}

}  // namespace detail

// ------------------------------ SlideUpLanes

template <class D>
HWY_API VFromD<D> SlideUpLanes(D d, VFromD<D> v, size_t amt) {
  const Repartition<uint8_t, decltype(d)> du8;
  using VU8 = VFromD<decltype(du8)>;
  const auto v_shift_amt =
      BitCast(Full128<uint8_t>(),
              Set(Full128<uint32_t>(),
                  static_cast<uint32_t>(amt * sizeof(TFromD<D>) * 8)));

#if HWY_S390X_HAVE_Z14
  return BitCast(d, VU8{vec_srb(BitCast(du8, v).raw, v_shift_amt.raw)});
#else  // VSX
#if HWY_IS_LITTLE_ENDIAN
  return BitCast(d, VU8{vec_slo(BitCast(du8, v).raw, v_shift_amt.raw)});
#else
  return BitCast(d, VU8{vec_sro(BitCast(du8, v).raw, v_shift_amt.raw)});
#endif  // HWY_IS_LITTLE_ENDIAN
#endif  // HWY_S390X_HAVE_Z14
}

// ------------------------------ SlideDownLanes

template <class D, HWY_IF_V_SIZE_LE_D(D, 8)>
HWY_API VFromD<D> SlideDownLanes(D d, VFromD<D> v, size_t amt) {
  using TU = UnsignedFromSize<d.MaxBytes()>;
  const Repartition<TU, decltype(d)> du;
  const auto v_shift_amt =
      Set(du, static_cast<TU>(amt * sizeof(TFromD<D>) * 8));

#if HWY_IS_LITTLE_ENDIAN
  return BitCast(d, BitCast(du, v) >> v_shift_amt);
#else
  return BitCast(d, BitCast(du, v) << v_shift_amt);
#endif
}

template <class D, HWY_IF_V_SIZE_D(D, 16)>
HWY_API VFromD<D> SlideDownLanes(D d, VFromD<D> v, size_t amt) {
  const Repartition<uint8_t, decltype(d)> du8;
  using VU8 = VFromD<decltype(du8)>;
  const auto v_shift_amt =
      BitCast(Full128<uint8_t>(),
              Set(Full128<uint32_t>(),
                  static_cast<uint32_t>(amt * sizeof(TFromD<D>) * 8)));

#if HWY_S390X_HAVE_Z14
  return BitCast(d, VU8{vec_slb(BitCast(du8, v).raw, v_shift_amt.raw)});
#else  // VSX
#if HWY_IS_LITTLE_ENDIAN
  return BitCast(d, VU8{vec_sro(BitCast(du8, v).raw, v_shift_amt.raw)});
#else
  return BitCast(d, VU8{vec_slo(BitCast(du8, v).raw, v_shift_amt.raw)});
#endif  // HWY_IS_LITTLE_ENDIAN
#endif  // HWY_S390X_HAVE_Z14
}

// ================================================== COMBINE

// ------------------------------ Combine (InterleaveLower)

// N = N/2 + N/2 (upper half undefined)
template <class D, HWY_IF_V_SIZE_LE_D(D, 16), class VH = VFromD<Half<D>>>
HWY_API VFromD<D> Combine(D d, VH hi_half, VH lo_half) {
  const Half<decltype(d)> dh;
  // Treat half-width input as one lane, and expand to two lanes.
  using VU = Vec128<UnsignedFromSize<dh.MaxBytes()>, 2>;
  using Raw = typename detail::Raw128<TFromV<VU>>::type;
  const VU lo{reinterpret_cast<Raw>(lo_half.raw)};
  const VU hi{reinterpret_cast<Raw>(hi_half.raw)};
  return BitCast(d, InterleaveLower(lo, hi));
}

// ------------------------------ ZeroExtendVector (Combine, IfThenElseZero)

template <class D>
HWY_API VFromD<D> ZeroExtendVector(D d, VFromD<Half<D>> lo) {
  const Half<D> dh;
  return IfThenElseZero(FirstN(d, MaxLanes(dh)), VFromD<D>{lo.raw});
}

// ------------------------------ Concat full (InterleaveLower)

// hiH,hiL loH,loL |-> hiL,loL (= lower halves)
template <class D, typename T = TFromD<D>>
HWY_API Vec128<T> ConcatLowerLower(D d, Vec128<T> hi, Vec128<T> lo) {
  const Repartition<uint64_t, decltype(d)> d64;
  return BitCast(d, InterleaveLower(BitCast(d64, lo), BitCast(d64, hi)));
}

// hiH,hiL loH,loL |-> hiH,loH (= upper halves)
template <class D, typename T = TFromD<D>>
HWY_API Vec128<T> ConcatUpperUpper(D d, Vec128<T> hi, Vec128<T> lo) {
  const Repartition<uint64_t, decltype(d)> d64;
  return BitCast(d, InterleaveUpper(d64, BitCast(d64, lo), BitCast(d64, hi)));
}

// hiH,hiL loH,loL |-> hiL,loH (= inner halves)
template <class D, typename T = TFromD<D>>
HWY_API Vec128<T> ConcatLowerUpper(D d, Vec128<T> hi, Vec128<T> lo) {
  return CombineShiftRightBytes<8>(d, hi, lo);
}

// hiH,hiL loH,loL |-> hiH,loL (= outer halves)
template <class D, typename T = TFromD<D>>
HWY_API Vec128<T> ConcatUpperLower(D /*d*/, Vec128<T> hi, Vec128<T> lo) {
  const __vector unsigned char kShuffle = {0,  1,  2,  3,  4,  5,  6,  7,
                                           24, 25, 26, 27, 28, 29, 30, 31};
  return Vec128<T>{vec_perm(lo.raw, hi.raw, kShuffle)};
}

// ------------------------------ Concat partial (Combine, LowerHalf)

template <class D, HWY_IF_V_SIZE_LE_D(D, 8)>
HWY_API VFromD<D> ConcatLowerLower(D d, VFromD<D> hi, VFromD<D> lo) {
  const Half<decltype(d)> d2;
  return Combine(d, LowerHalf(d2, hi), LowerHalf(d2, lo));
}

template <class D, HWY_IF_V_SIZE_LE_D(D, 8)>
HWY_API VFromD<D> ConcatUpperUpper(D d, VFromD<D> hi, VFromD<D> lo) {
  const Half<decltype(d)> d2;
  return Combine(d, UpperHalf(d2, hi), UpperHalf(d2, lo));
}

template <class D, HWY_IF_V_SIZE_LE_D(D, 8)>
HWY_API VFromD<D> ConcatLowerUpper(D d, VFromD<D> hi, VFromD<D> lo) {
  const Half<decltype(d)> d2;
  return Combine(d, LowerHalf(d2, hi), UpperHalf(d2, lo));
}

template <class D, HWY_IF_V_SIZE_LE_D(D, 8)>
HWY_API VFromD<D> ConcatUpperLower(D d, VFromD<D> hi, VFromD<D> lo) {
  const Half<decltype(d)> d2;
  return Combine(d, UpperHalf(d2, hi), LowerHalf(d2, lo));
}

// ------------------------------ TruncateTo

template <class D, typename FromT, HWY_IF_UNSIGNED_D(D), HWY_IF_UNSIGNED(FromT),
          hwy::EnableIf<(sizeof(FromT) >= sizeof(TFromD<D>) * 2)>* = nullptr,
          HWY_IF_LANES_D(D, 1)>
HWY_API VFromD<D> TruncateTo(D /* tag */, Vec128<FromT, 1> v) {
  using Raw = typename detail::Raw128<TFromD<D>>::type;
#if HWY_IS_LITTLE_ENDIAN
  return VFromD<D>{reinterpret_cast<Raw>(v.raw)};
#else
  return VFromD<D>{reinterpret_cast<Raw>(
      vec_sld(v.raw, v.raw, sizeof(FromT) - sizeof(TFromD<D>)))};
#endif
}

namespace detail {

template <class D, typename FromT, HWY_IF_UNSIGNED_D(D), HWY_IF_UNSIGNED(FromT),
          HWY_IF_T_SIZE(FromT, sizeof(TFromD<D>) * 2), HWY_IF_LANES_GT_D(D, 1)>
HWY_API VFromD<D> Truncate2To(
    D /* tag */, Vec128<FromT, Repartition<FromT, D>().MaxLanes()> lo,
    Vec128<FromT, Repartition<FromT, D>().MaxLanes()> hi) {
  return VFromD<D>{vec_pack(lo.raw, hi.raw)};
}

}  // namespace detail

template <class D, typename FromT, HWY_IF_UNSIGNED_D(D), HWY_IF_UNSIGNED(FromT),
          HWY_IF_T_SIZE(FromT, sizeof(TFromD<D>) * 2), HWY_IF_LANES_GT_D(D, 1)>
HWY_API VFromD<D> TruncateTo(D /* d */,
                             Vec128<FromT, Rebind<FromT, D>().MaxLanes()> v) {
  return VFromD<D>{vec_pack(v.raw, v.raw)};
}

template <class D, typename FromT, HWY_IF_UNSIGNED_D(D), HWY_IF_UNSIGNED(FromT),
          hwy::EnableIf<(sizeof(FromT) >= sizeof(TFromD<D>) * 4)>* = nullptr,
          HWY_IF_LANES_GT_D(D, 1)>
HWY_API VFromD<D> TruncateTo(D d,
                             Vec128<FromT, Rebind<FromT, D>().MaxLanes()> v) {
  const Rebind<MakeNarrow<FromT>, decltype(d)> d2;
  return TruncateTo(d, TruncateTo(d2, v));
}

// ------------------------------ ConcatOdd (TruncateTo)

// 8-bit full
template <class D, typename T = TFromD<D>, HWY_IF_T_SIZE(T, 1)>
HWY_API Vec128<T> ConcatOdd(D d, Vec128<T> hi, Vec128<T> lo) {
  const Repartition<uint16_t, decltype(d)> dw;
  const RebindToUnsigned<decltype(d)> du;
#if HWY_IS_LITTLE_ENDIAN
  // Right-shift 8 bits per u16 so we can pack.
  const Vec128<uint16_t> uH = ShiftRight<8>(BitCast(dw, hi));
  const Vec128<uint16_t> uL = ShiftRight<8>(BitCast(dw, lo));
#else
  const Vec128<uint16_t> uH = BitCast(dw, hi);
  const Vec128<uint16_t> uL = BitCast(dw, lo);
#endif
  return BitCast(d, detail::Truncate2To(du, uL, uH));
}

// 8-bit x8
template <class D, typename T = TFromD<D>, HWY_IF_T_SIZE(T, 1)>
HWY_API Vec64<T> ConcatOdd(D /*d*/, Vec64<T> hi, Vec64<T> lo) {
  // Don't care about upper half, no need to zero.
  const __vector unsigned char kCompactOddU8 = {1, 3, 5, 7, 17, 19, 21, 23};
  return Vec64<T>{vec_perm(lo.raw, hi.raw, kCompactOddU8)};
}

// 8-bit x4
template <class D, typename T = TFromD<D>, HWY_IF_T_SIZE(T, 1)>
HWY_API Vec32<T> ConcatOdd(D /*d*/, Vec32<T> hi, Vec32<T> lo) {
  // Don't care about upper half, no need to zero.
  const __vector unsigned char kCompactOddU8 = {1, 3, 17, 19};
  return Vec32<T>{vec_perm(lo.raw, hi.raw, kCompactOddU8)};
}

// 16-bit full
template <class D, typename T = TFromD<D>, HWY_IF_T_SIZE(T, 2)>
HWY_API Vec128<T> ConcatOdd(D d, Vec128<T> hi, Vec128<T> lo) {
  const Repartition<uint32_t, decltype(d)> dw;
  const RebindToUnsigned<decltype(d)> du;
#if HWY_IS_LITTLE_ENDIAN
  const Vec128<uint32_t> uH = ShiftRight<16>(BitCast(dw, hi));
  const Vec128<uint32_t> uL = ShiftRight<16>(BitCast(dw, lo));
#else
  const Vec128<uint32_t> uH = BitCast(dw, hi);
  const Vec128<uint32_t> uL = BitCast(dw, lo);
#endif
  return BitCast(d, detail::Truncate2To(du, uL, uH));
}

// 16-bit x4
template <class D, typename T = TFromD<D>, HWY_IF_T_SIZE(T, 2)>
HWY_API Vec64<T> ConcatOdd(D /*d*/, Vec64<T> hi, Vec64<T> lo) {
  // Don't care about upper half, no need to zero.
  const __vector unsigned char kCompactOddU16 = {2, 3, 6, 7, 18, 19, 22, 23};
  return Vec64<T>{vec_perm(lo.raw, hi.raw, kCompactOddU16)};
}

// 32-bit full
template <class D, typename T = TFromD<D>, HWY_IF_T_SIZE(T, 4)>
HWY_API Vec128<T> ConcatOdd(D d, Vec128<T> hi, Vec128<T> lo) {
#if HWY_IS_LITTLE_ENDIAN
  (void)d;
  const __vector unsigned char kShuffle = {4,  5,  6,  7,  12, 13, 14, 15,
                                           20, 21, 22, 23, 28, 29, 30, 31};
  return Vec128<T>{vec_perm(lo.raw, hi.raw, kShuffle)};
#else
  const RebindToUnsigned<decltype(d)> du;
  const Repartition<uint64_t, decltype(d)> dw;
  return BitCast(d, detail::Truncate2To(du, BitCast(dw, lo), BitCast(dw, hi)));
#endif
}

// Any type x2
template <class D, typename T = TFromD<D>, HWY_IF_LANES_D(D, 2)>
HWY_API Vec128<T, 2> ConcatOdd(D d, Vec128<T, 2> hi, Vec128<T, 2> lo) {
  return InterleaveUpper(d, lo, hi);
}

// ------------------------------ ConcatEven (TruncateTo)

// 8-bit full
template <class D, typename T = TFromD<D>, HWY_IF_T_SIZE(T, 1)>
HWY_API Vec128<T> ConcatEven(D d, Vec128<T> hi, Vec128<T> lo) {
  const Repartition<uint16_t, decltype(d)> dw;
  const RebindToUnsigned<decltype(d)> du;
#if HWY_IS_LITTLE_ENDIAN
  const Vec128<uint16_t> uH = BitCast(dw, hi);
  const Vec128<uint16_t> uL = BitCast(dw, lo);
#else
  // Right-shift 8 bits per u16 so we can pack.
  const Vec128<uint16_t> uH = ShiftRight<8>(BitCast(dw, hi));
  const Vec128<uint16_t> uL = ShiftRight<8>(BitCast(dw, lo));
#endif
  return BitCast(d, detail::Truncate2To(du, uL, uH));
}

// 8-bit x8
template <class D, typename T = TFromD<D>, HWY_IF_T_SIZE(T, 1)>
HWY_API Vec64<T> ConcatEven(D /*d*/, Vec64<T> hi, Vec64<T> lo) {
  // Don't care about upper half, no need to zero.
  const __vector unsigned char kCompactEvenU8 = {0, 2, 4, 6, 16, 18, 20, 22};
  return Vec64<T>{vec_perm(lo.raw, hi.raw, kCompactEvenU8)};
}

// 8-bit x4
template <class D, typename T = TFromD<D>, HWY_IF_T_SIZE(T, 1)>
HWY_API Vec32<T> ConcatEven(D /*d*/, Vec32<T> hi, Vec32<T> lo) {
  // Don't care about upper half, no need to zero.
  const __vector unsigned char kCompactEvenU8 = {0, 2, 16, 18};
  return Vec32<T>{vec_perm(lo.raw, hi.raw, kCompactEvenU8)};
}

// 16-bit full
template <class D, typename T = TFromD<D>, HWY_IF_T_SIZE(T, 2)>
HWY_API Vec128<T> ConcatEven(D d, Vec128<T> hi, Vec128<T> lo) {
  // Isolate lower 16 bits per u32 so we can pack.
  const Repartition<uint32_t, decltype(d)> dw;
  const RebindToUnsigned<decltype(d)> du;
#if HWY_IS_LITTLE_ENDIAN
  const Vec128<uint32_t> uH = BitCast(dw, hi);
  const Vec128<uint32_t> uL = BitCast(dw, lo);
#else
  const Vec128<uint32_t> uH = ShiftRight<16>(BitCast(dw, hi));
  const Vec128<uint32_t> uL = ShiftRight<16>(BitCast(dw, lo));
#endif
  return BitCast(d, detail::Truncate2To(du, uL, uH));
}

// 16-bit x4
template <class D, typename T = TFromD<D>, HWY_IF_T_SIZE(T, 2)>
HWY_API Vec64<T> ConcatEven(D /*d*/, Vec64<T> hi, Vec64<T> lo) {
  // Don't care about upper half, no need to zero.
  const __vector unsigned char kCompactEvenU16 = {0, 1, 4, 5, 16, 17, 20, 21};
  return Vec64<T>{vec_perm(lo.raw, hi.raw, kCompactEvenU16)};
}

// 32-bit full
template <class D, typename T = TFromD<D>, HWY_IF_T_SIZE(T, 4)>
HWY_API Vec128<T> ConcatEven(D d, Vec128<T> hi, Vec128<T> lo) {
#if HWY_IS_LITTLE_ENDIAN
  const Repartition<uint64_t, decltype(d)> dw;
  const RebindToUnsigned<decltype(d)> du;
  return BitCast(d, detail::Truncate2To(du, BitCast(dw, lo), BitCast(dw, hi)));
#else
  (void)d;
  constexpr __vector unsigned char kShuffle = {0,  1,  2,  3,  8,  9,  10, 11,
                                               16, 17, 18, 19, 24, 25, 26, 27};
  return Vec128<T>{vec_perm(lo.raw, hi.raw, kShuffle)};
#endif
}

// Any T x2
template <typename D, typename T = TFromD<D>, HWY_IF_LANES_D(D, 2)>
HWY_API Vec128<T, 2> ConcatEven(D d, Vec128<T, 2> hi, Vec128<T, 2> lo) {
  return InterleaveLower(d, lo, hi);
}

// ------------------------------ OrderedTruncate2To (ConcatEven, ConcatOdd)
#ifdef HWY_NATIVE_ORDERED_TRUNCATE_2_TO
#undef HWY_NATIVE_ORDERED_TRUNCATE_2_TO
#else
#define HWY_NATIVE_ORDERED_TRUNCATE_2_TO
#endif

template <class D, HWY_IF_UNSIGNED_D(D), class V, HWY_IF_UNSIGNED_V(V),
          HWY_IF_T_SIZE_V(V, sizeof(TFromD<D>) * 2),
          HWY_IF_LANES_D(D, HWY_MAX_LANES_D(DFromV<V>) * 2)>
HWY_API VFromD<D> OrderedTruncate2To(D d, V a, V b) {
#if HWY_IS_LITTLE_ENDIAN
  return ConcatEven(d, BitCast(d, b), BitCast(d, a));
#else
  return ConcatOdd(d, BitCast(d, b), BitCast(d, a));
#endif
}

// ------------------------------ DupEven (InterleaveLower)

template <typename T>
HWY_API Vec128<T, 1> DupEven(Vec128<T, 1> v) {
  return v;
}

template <typename T>
HWY_API Vec128<T, 2> DupEven(Vec128<T, 2> v) {
  return InterleaveLower(DFromV<decltype(v)>(), v, v);
}

template <typename T, size_t N, HWY_IF_T_SIZE(T, 1)>
HWY_API Vec128<T, N> DupEven(Vec128<T, N> v) {
  const DFromV<decltype(v)> d;
  const Repartition<uint8_t, decltype(d)> du8;
  constexpr __vector unsigned char kShuffle = {0, 0, 2,  2,  4,  4,  6,  6,
                                               8, 8, 10, 10, 12, 12, 14, 14};
  return TableLookupBytes(v, BitCast(d, VFromD<decltype(du8)>{kShuffle}));
}

template <typename T, size_t N, HWY_IF_T_SIZE(T, 2)>
HWY_API Vec128<T, N> DupEven(Vec128<T, N> v) {
  const DFromV<decltype(v)> d;
  const Repartition<uint8_t, decltype(d)> du8;
  constexpr __vector unsigned char kShuffle = {0, 1, 0, 1, 4,  5,  4,  5,
                                               8, 9, 8, 9, 12, 13, 12, 13};
  return TableLookupBytes(v, BitCast(d, VFromD<decltype(du8)>{kShuffle}));
}

template <typename T, HWY_IF_T_SIZE(T, 4)>
HWY_API Vec128<T> DupEven(Vec128<T> v) {
#if HWY_S390X_HAVE_Z14
  const DFromV<decltype(v)> d;
  const Repartition<uint8_t, decltype(d)> du8;
  return TableLookupBytes(
      v, BitCast(d, Dup128VecFromValues(du8, 0, 1, 2, 3, 0, 1, 2, 3, 8, 9, 10,
                                        11, 8, 9, 10, 11)));
#else
  return Vec128<T>{vec_mergee(v.raw, v.raw)};
#endif
}

// ------------------------------ DupOdd (InterleaveUpper)

template <typename T, size_t N, HWY_IF_T_SIZE(T, 1)>
HWY_API Vec128<T, N> DupOdd(Vec128<T, N> v) {
  const DFromV<decltype(v)> d;
  const Repartition<uint8_t, decltype(d)> du8;
  constexpr __vector unsigned char kShuffle = {1, 1, 3,  3,  5,  5,  7,  7,
                                               9, 9, 11, 11, 13, 13, 15, 15};
  return TableLookupBytes(v, BitCast(d, VFromD<decltype(du8)>{kShuffle}));
}

template <typename T, size_t N, HWY_IF_T_SIZE(T, 2)>
HWY_API Vec128<T, N> DupOdd(Vec128<T, N> v) {
  const DFromV<decltype(v)> d;
  const Repartition<uint8_t, decltype(d)> du8;
  constexpr __vector unsigned char kShuffle = {2,  3,  2,  3,  6,  7,  6,  7,
                                               10, 11, 10, 11, 14, 15, 14, 15};
  return TableLookupBytes(v, BitCast(d, VFromD<decltype(du8)>{kShuffle}));
}

template <typename T, size_t N, HWY_IF_T_SIZE(T, 4)>
HWY_API Vec128<T, N> DupOdd(Vec128<T, N> v) {
#if HWY_S390X_HAVE_Z14
  const DFromV<decltype(v)> d;
  const Repartition<uint8_t, decltype(d)> du8;
  return TableLookupBytes(
      v, BitCast(d, Dup128VecFromValues(du8, 4, 5, 6, 7, 4, 5, 6, 7, 12, 13, 14,
                                        15, 12, 13, 14, 15)));
#else
  return Vec128<T, N>{vec_mergeo(v.raw, v.raw)};
#endif
}

template <typename T, size_t N, HWY_IF_T_SIZE(T, 8)>
HWY_API Vec128<T, N> DupOdd(Vec128<T, N> v) {
  return InterleaveUpper(DFromV<decltype(v)>(), v, v);
}

// ------------------------------ OddEven (IfThenElse)

template <typename T, size_t N, HWY_IF_T_SIZE(T, 1)>
HWY_INLINE Vec128<T, N> OddEven(Vec128<T, N> a, Vec128<T, N> b) {
  const DFromV<decltype(a)> d;
  const __vector unsigned char mask = {0xFF, 0, 0xFF, 0, 0xFF, 0, 0xFF, 0,
                                       0xFF, 0, 0xFF, 0, 0xFF, 0, 0xFF, 0};
  return IfVecThenElse(BitCast(d, Vec128<uint8_t, N>{mask}), b, a);
}

template <typename T, size_t N, HWY_IF_T_SIZE(T, 2)>
HWY_INLINE Vec128<T, N> OddEven(Vec128<T, N> a, Vec128<T, N> b) {
  const DFromV<decltype(a)> d;
  const __vector unsigned char mask = {0xFF, 0xFF, 0, 0, 0xFF, 0xFF, 0, 0,
                                       0xFF, 0xFF, 0, 0, 0xFF, 0xFF, 0, 0};
  return IfVecThenElse(BitCast(d, Vec128<uint8_t, N * 2>{mask}), b, a);
}

template <typename T, size_t N, HWY_IF_T_SIZE(T, 4)>
HWY_INLINE Vec128<T, N> OddEven(Vec128<T, N> a, Vec128<T, N> b) {
  const DFromV<decltype(a)> d;
  const __vector unsigned char mask = {0xFF, 0xFF, 0xFF, 0xFF, 0, 0, 0, 0,
                                       0xFF, 0xFF, 0xFF, 0xFF, 0, 0, 0, 0};
  return IfVecThenElse(BitCast(d, Vec128<uint8_t, N * 4>{mask}), b, a);
}

template <typename T, size_t N, HWY_IF_T_SIZE(T, 8)>
HWY_INLINE Vec128<T, N> OddEven(Vec128<T, N> a, Vec128<T, N> b) {
  // Same as ConcatUpperLower for full vectors; do not call that because this
  // is more efficient for 64x1 vectors.
  const DFromV<decltype(a)> d;
  const __vector unsigned char mask = {
      0xFF, 0xFF, 0xFF, 0xFF, 0xFF, 0xFF, 0xFF, 0xFF, 0, 0, 0, 0, 0, 0, 0, 0};
  return IfVecThenElse(BitCast(d, Vec128<uint8_t, N * 8>{mask}), b, a);
}

// ------------------------------ OddEvenBlocks
template <typename T, size_t N>
HWY_API Vec128<T, N> OddEvenBlocks(Vec128<T, N> /* odd */, Vec128<T, N> even) {
  return even;
}

// ------------------------------ SwapAdjacentBlocks

template <typename T, size_t N>
HWY_API Vec128<T, N> SwapAdjacentBlocks(Vec128<T, N> v) {
  return v;
}

// ------------------------------ MulFixedPoint15 (OddEven)

#if HWY_S390X_HAVE_Z14
HWY_API Vec16<int16_t> MulFixedPoint15(Vec16<int16_t> a, Vec16<int16_t> b) {
  const DFromV<decltype(a)> di16;
  const RepartitionToWide<decltype(di16)> di32;

  const auto round_up_incr = Set(di32, 0x4000);
  const auto i32_product = MulEven(a, b) + round_up_incr;

  return ResizeBitCast(di16, ShiftLeft<1>(i32_product));
}
template <size_t N, HWY_IF_LANES_GT(N, 1)>
HWY_API Vec128<int16_t, N> MulFixedPoint15(Vec128<int16_t, N> a,
                                           Vec128<int16_t, N> b) {
  const DFromV<decltype(a)> di16;
  const RepartitionToWide<decltype(di16)> di32;

  const auto round_up_incr = Set(di32, 0x4000);
  const auto even_product = MulEven(a, b) + round_up_incr;
  const auto odd_product = MulOdd(a, b) + round_up_incr;

  return OddEven(BitCast(di16, ShiftRight<15>(odd_product)),
                 BitCast(di16, ShiftLeft<1>(even_product)));
}
#else
template <size_t N>
HWY_API Vec128<int16_t, N> MulFixedPoint15(Vec128<int16_t, N> a,
                                           Vec128<int16_t, N> b) {
  const Vec128<int16_t> zero = Zero(Full128<int16_t>());
  return Vec128<int16_t, N>{vec_mradds(a.raw, b.raw, zero.raw)};
}
#endif

// ------------------------------ Shl

namespace detail {
template <typename T, size_t N>
HWY_API Vec128<T, N> Shl(hwy::UnsignedTag /*tag*/, Vec128<T, N> v,
                         Vec128<T, N> bits) {
#if HWY_S390X_HAVE_Z14
  return Vec128<T, N>{v.raw << bits.raw};
#else
  return Vec128<T, N>{vec_sl(v.raw, bits.raw)};
#endif
}

// Signed left shift is the same as unsigned.
template <typename T, size_t N>
HWY_API Vec128<T, N> Shl(hwy::SignedTag /*tag*/, Vec128<T, N> v,
                         Vec128<T, N> bits) {
  const DFromV<decltype(v)> di;
  const RebindToUnsigned<decltype(di)> du;
  return BitCast(di,
                 Shl(hwy::UnsignedTag(), BitCast(du, v), BitCast(du, bits)));
}

}  // namespace detail

template <typename T, size_t N, HWY_IF_NOT_FLOAT(T)>
HWY_API Vec128<T, N> operator<<(Vec128<T, N> v, Vec128<T, N> bits) {
  return detail::Shl(hwy::TypeTag<T>(), v, bits);
}

// ------------------------------ Shr

namespace detail {
template <typename T, size_t N>
HWY_API Vec128<T, N> Shr(hwy::UnsignedTag /*tag*/, Vec128<T, N> v,
                         Vec128<T, N> bits) {
#if HWY_S390X_HAVE_Z14
  return Vec128<T, N>{v.raw >> bits.raw};
#else
  return Vec128<T, N>{vec_sr(v.raw, bits.raw)};
#endif
}

template <typename T, size_t N>
HWY_API Vec128<T, N> Shr(hwy::SignedTag /*tag*/, Vec128<T, N> v,
                         Vec128<T, N> bits) {
#if HWY_S390X_HAVE_Z14
  return Vec128<T, N>{v.raw >> bits.raw};
#else
  const DFromV<decltype(v)> di;
  const RebindToUnsigned<decltype(di)> du;
  return Vec128<T, N>{vec_sra(v.raw, BitCast(du, bits).raw)};
#endif
}

}  // namespace detail

template <typename T, size_t N>
HWY_API Vec128<T, N> operator>>(Vec128<T, N> v, Vec128<T, N> bits) {
  return detail::Shr(hwy::TypeTag<T>(), v, bits);
}

// ------------------------------ MulEven/Odd 64x64 (UpperHalf)

HWY_INLINE Vec128<uint64_t> MulEven(Vec128<uint64_t> a, Vec128<uint64_t> b) {
#if HWY_PPC_HAVE_10 && defined(__SIZEOF_INT128__)
  using VU64 = __vector unsigned long long;
  const VU64 mul128_result = reinterpret_cast<VU64>(vec_mule(a.raw, b.raw));
#if HWY_IS_LITTLE_ENDIAN
  return Vec128<uint64_t>{mul128_result};
#else
  // Need to swap the two halves of mul128_result on big-endian targets as
  // the upper 64 bits of the product are in lane 0 of mul128_result and
  // the lower 64 bits of the product are in lane 1 of mul128_result
  return Vec128<uint64_t>{vec_sld(mul128_result, mul128_result, 8)};
#endif
#else
  alignas(16) uint64_t mul[2];
  mul[0] = Mul128(GetLane(a), GetLane(b), &mul[1]);
  return Load(Full128<uint64_t>(), mul);
#endif
}

HWY_INLINE Vec128<uint64_t> MulOdd(Vec128<uint64_t> a, Vec128<uint64_t> b) {
#if HWY_PPC_HAVE_10 && defined(__SIZEOF_INT128__)
  using VU64 = __vector unsigned long long;
  const VU64 mul128_result = reinterpret_cast<VU64>(vec_mulo(a.raw, b.raw));
#if HWY_IS_LITTLE_ENDIAN
  return Vec128<uint64_t>{mul128_result};
#else
  // Need to swap the two halves of mul128_result on big-endian targets as
  // the upper 64 bits of the product are in lane 0 of mul128_result and
  // the lower 64 bits of the product are in lane 1 of mul128_result
  return Vec128<uint64_t>{vec_sld(mul128_result, mul128_result, 8)};
#endif
#else
  alignas(16) uint64_t mul[2];
  const Full64<uint64_t> d2;
  mul[0] =
      Mul128(GetLane(UpperHalf(d2, a)), GetLane(UpperHalf(d2, b)), &mul[1]);
  return Load(Full128<uint64_t>(), mul);
#endif
}

// ------------------------------ WidenMulPairwiseAdd

template <class D32, HWY_IF_F32_D(D32),
          class V16 = VFromD<Repartition<bfloat16_t, D32>>>
HWY_API VFromD<D32> WidenMulPairwiseAdd(D32 df32, V16 a, V16 b) {
  const RebindToUnsigned<decltype(df32)> du32;
  // Lane order within sum0/1 is undefined, hence we can avoid the
  // longer-latency lane-crossing PromoteTo. Using shift/and instead of Zip
  // leads to the odd/even order that RearrangeToOddPlusEven prefers.
  using VU32 = VFromD<decltype(du32)>;
  const VU32 odd = Set(du32, 0xFFFF0000u);
  const VU32 ae = ShiftLeft<16>(BitCast(du32, a));
  const VU32 ao = And(BitCast(du32, a), odd);
  const VU32 be = ShiftLeft<16>(BitCast(du32, b));
  const VU32 bo = And(BitCast(du32, b), odd);
  return MulAdd(BitCast(df32, ae), BitCast(df32, be),
                Mul(BitCast(df32, ao), BitCast(df32, bo)));
}

// Even if N=1, the input is always at least 2 lanes, hence vec_msum is safe.
template <class D32, HWY_IF_UI32_D(D32),
          class V16 = VFromD<RepartitionToNarrow<D32>>>
HWY_API VFromD<D32> WidenMulPairwiseAdd(D32 d32, V16 a, V16 b) {
#if HWY_S390X_HAVE_Z14
  (void)d32;
  return MulEven(a, b) + MulOdd(a, b);
#else
  return VFromD<D32>{vec_msum(a.raw, b.raw, Zero(d32).raw)};
#endif
}

// ------------------------------ ReorderWidenMulAccumulate (MulAdd, ZipLower)

template <class D32, HWY_IF_F32_D(D32),
          class V16 = VFromD<Repartition<bfloat16_t, D32>>>
HWY_API VFromD<D32> ReorderWidenMulAccumulate(D32 df32, V16 a, V16 b,
                                              VFromD<D32> sum0,
                                              VFromD<D32>& sum1) {
  const RebindToUnsigned<decltype(df32)> du32;
  // Lane order within sum0/1 is undefined, hence we can avoid the
  // longer-latency lane-crossing PromoteTo. Using shift/and instead of Zip
  // leads to the odd/even order that RearrangeToOddPlusEven prefers.
  using VU32 = VFromD<decltype(du32)>;
  const VU32 odd = Set(du32, 0xFFFF0000u);
  const VU32 ae = ShiftLeft<16>(BitCast(du32, a));
  const VU32 ao = And(BitCast(du32, a), odd);
  const VU32 be = ShiftLeft<16>(BitCast(du32, b));
  const VU32 bo = And(BitCast(du32, b), odd);
  sum1 = MulAdd(BitCast(df32, ao), BitCast(df32, bo), sum1);
  return MulAdd(BitCast(df32, ae), BitCast(df32, be), sum0);
}

// Even if N=1, the input is always at least 2 lanes, hence vec_msum is safe.
template <class D32, HWY_IF_UI32_D(D32),
          class V16 = VFromD<RepartitionToNarrow<D32>>>
HWY_API VFromD<D32> ReorderWidenMulAccumulate(D32 /*d32*/, V16 a, V16 b,
                                              VFromD<D32> sum0,
                                              VFromD<D32>& /*sum1*/) {
#if HWY_S390X_HAVE_Z14
  return MulEven(a, b) + MulOdd(a, b) + sum0;
#else
  return VFromD<D32>{vec_msum(a.raw, b.raw, sum0.raw)};
#endif
}

// ------------------------------ RearrangeToOddPlusEven
template <size_t N>
HWY_API Vec128<int32_t, N> RearrangeToOddPlusEven(Vec128<int32_t, N> sum0,
                                                  Vec128<int32_t, N> /*sum1*/) {
  return sum0;  // invariant already holds
}

template <size_t N>
HWY_API Vec128<uint32_t, N> RearrangeToOddPlusEven(
    Vec128<uint32_t, N> sum0, Vec128<uint32_t, N> /*sum1*/) {
  return sum0;  // invariant already holds
}

template <class VW>
HWY_API VW RearrangeToOddPlusEven(const VW sum0, const VW sum1) {
  return Add(sum0, sum1);
}

// ------------------------------ SumOfMulQuadAccumulate
#if !HWY_S390X_HAVE_Z14

#ifdef HWY_NATIVE_U8_U8_SUMOFMULQUADACCUMULATE
#undef HWY_NATIVE_U8_U8_SUMOFMULQUADACCUMULATE
#else
#define HWY_NATIVE_U8_U8_SUMOFMULQUADACCUMULATE
#endif
template <class DU32, HWY_IF_U32_D(DU32)>
HWY_API VFromD<DU32> SumOfMulQuadAccumulate(
    DU32 /*du32*/, VFromD<Repartition<uint8_t, DU32>> a,
    VFromD<Repartition<uint8_t, DU32>> b, VFromD<DU32> sum) {
  return VFromD<DU32>{vec_msum(a.raw, b.raw, sum.raw)};
}

#ifdef HWY_NATIVE_U8_I8_SUMOFMULQUADACCUMULATE
#undef HWY_NATIVE_U8_I8_SUMOFMULQUADACCUMULATE
#else
#define HWY_NATIVE_U8_I8_SUMOFMULQUADACCUMULATE
#endif

template <class DI32, HWY_IF_I32_D(DI32), HWY_IF_V_SIZE_LE_D(DI32, 16)>
HWY_API VFromD<DI32> SumOfMulQuadAccumulate(
    DI32 /*di32*/, VFromD<Repartition<uint8_t, DI32>> a_u,
    VFromD<Repartition<int8_t, DI32>> b_i, VFromD<DI32> sum) {
  return VFromD<DI32>{vec_msum(b_i.raw, a_u.raw, sum.raw)};
}

#ifdef HWY_NATIVE_I8_I8_SUMOFMULQUADACCUMULATE
#undef HWY_NATIVE_I8_I8_SUMOFMULQUADACCUMULATE
#else
#define HWY_NATIVE_I8_I8_SUMOFMULQUADACCUMULATE
#endif
template <class DI32, HWY_IF_I32_D(DI32)>
HWY_API VFromD<DI32> SumOfMulQuadAccumulate(DI32 di32,
                                            VFromD<Repartition<int8_t, DI32>> a,
                                            VFromD<Repartition<int8_t, DI32>> b,
                                            VFromD<DI32> sum) {
  const Repartition<uint8_t, decltype(di32)> du8;

  const auto result_sum_0 =
      SumOfMulQuadAccumulate(di32, BitCast(du8, a), b, sum);
  const auto result_sum_1 = ShiftLeft<8>(SumsOf4(And(b, BroadcastSignBit(a))));
  return result_sum_0 - result_sum_1;
}

#endif  // !HWY_S390X_HAVE_Z14

// ================================================== CONVERT

// ------------------------------ Promotions (part w/ narrow lanes -> full)

// Unsigned to signed/unsigned: zero-extend.
template <class D, typename FromT, HWY_IF_T_SIZE_D(D, 2 * sizeof(FromT)),
          HWY_IF_NOT_FLOAT_NOR_SPECIAL_D(D), HWY_IF_UNSIGNED(FromT)>
HWY_API VFromD<D> PromoteTo(D /* d */,
                            Vec128<FromT, Rebind<FromT, D>().MaxLanes()> v) {
  // First pretend the input has twice the lanes - the upper half will be
  // ignored by ZipLower.
  const Rebind<FromT, Twice<D>> d2;
  const VFromD<decltype(d2)> twice{v.raw};
  // Then cast to narrow as expected by ZipLower, in case the sign of FromT
  // differs from that of D.
  const RepartitionToNarrow<D> dn;

#if HWY_IS_LITTLE_ENDIAN
  return ZipLower(BitCast(dn, twice), Zero(dn));
#else
  return ZipLower(Zero(dn), BitCast(dn, twice));
#endif
}

// Signed: replicate sign bit.
template <class D, typename FromT, HWY_IF_T_SIZE_D(D, 2 * sizeof(FromT)),
          HWY_IF_NOT_FLOAT_NOR_SPECIAL_D(D), HWY_IF_SIGNED(FromT)>
HWY_API VFromD<D> PromoteTo(D /* d */,
                            Vec128<FromT, Rebind<FromT, D>().MaxLanes()> v) {
  using Raw = typename detail::Raw128<TFromD<D>>::type;
  return VFromD<D>{reinterpret_cast<Raw>(vec_unpackh(v.raw))};
}

// 8-bit to 32-bit: First, promote to 16-bit, and then convert to 32-bit.
template <class D, typename FromT, HWY_IF_T_SIZE_D(D, 4), HWY_IF_NOT_FLOAT_D(D),
          HWY_IF_T_SIZE(FromT, 1)>
HWY_API VFromD<D> PromoteTo(D d32,
                            Vec128<FromT, Rebind<FromT, D>().MaxLanes()> v) {
  const DFromV<decltype(v)> d8;
  const Rebind<MakeWide<FromT>, decltype(d8)> d16;
  return PromoteTo(d32, PromoteTo(d16, v));
}

// 8-bit or 16-bit to 64-bit: First, promote to MakeWide<FromT>, and then
// convert to 64-bit.
template <class D, typename FromT, HWY_IF_T_SIZE_D(D, 8), HWY_IF_NOT_FLOAT_D(D),
          HWY_IF_NOT_FLOAT_NOR_SPECIAL(FromT),
          HWY_IF_T_SIZE_ONE_OF(FromT, (1 << 1) | (1 << 2))>
HWY_API VFromD<D> PromoteTo(D d64,
                            Vec128<FromT, Rebind<FromT, D>().MaxLanes()> v) {
  const Rebind<MakeWide<FromT>, decltype(d64)> dw;
  return PromoteTo(d64, PromoteTo(dw, v));
}

#if HWY_PPC_HAVE_9

// Per-target flag to prevent generic_ops-inl.h from defining f16 conversions.
#ifdef HWY_NATIVE_F16C
#undef HWY_NATIVE_F16C
#else
#define HWY_NATIVE_F16C
#endif

template <class D, HWY_IF_F32_D(D)>
HWY_INLINE VFromD<D> PromoteTo(D /*tag*/, VFromD<Rebind<float16_t, D>> v) {
  return VFromD<D>{vec_extract_fp32_from_shorth(v.raw)};
}

#endif  // HWY_PPC_HAVE_9

template <class D, HWY_IF_F32_D(D)>
HWY_API VFromD<D> PromoteTo(D df32, VFromD<Rebind<bfloat16_t, D>> v) {
  const Rebind<uint16_t, decltype(df32)> du16;
  const RebindToSigned<decltype(df32)> di32;
  return BitCast(df32, ShiftLeft<16>(PromoteTo(di32, BitCast(du16, v))));
}

template <class D, HWY_IF_F64_D(D)>
HWY_API VFromD<D> PromoteTo(D /* tag */, VFromD<Rebind<float, D>> v) {
  const __vector float raw_v = InterleaveLower(v, v).raw;
#if HWY_IS_LITTLE_ENDIAN
  return VFromD<D>{vec_doubleo(raw_v)};
#else
  return VFromD<D>{vec_doublee(raw_v)};
#endif
}

template <class D, HWY_IF_F64_D(D)>
HWY_API VFromD<D> PromoteTo(D df64, VFromD<Rebind<int32_t, D>> v) {
#if HWY_S390X_HAVE_Z14
  const RebindToSigned<decltype(df64)> di64;
  return ConvertTo(df64, PromoteTo(di64, v));
#else  // VSX
  (void)df64;
  const __vector signed int raw_v = InterleaveLower(v, v).raw;
#if HWY_IS_LITTLE_ENDIAN
  return VFromD<D>{vec_doubleo(raw_v)};
#else
  return VFromD<D>{vec_doublee(raw_v)};
#endif
#endif  // HWY_S390X_HAVE_Z14
}

template <class D, HWY_IF_F64_D(D)>
HWY_API VFromD<D> PromoteTo(D df64, VFromD<Rebind<uint32_t, D>> v) {
#if HWY_S390X_HAVE_Z14
  const RebindToUnsigned<decltype(df64)> du64;
  return ConvertTo(df64, PromoteTo(du64, v));
#else  // VSX
  (void)df64;
  const __vector unsigned int raw_v = InterleaveLower(v, v).raw;
#if HWY_IS_LITTLE_ENDIAN
  return VFromD<D>{vec_doubleo(raw_v)};
#else
  return VFromD<D>{vec_doublee(raw_v)};
#endif
#endif  // HWY_S390X_HAVE_Z14
}

namespace detail {

template <class V>
static HWY_INLINE V VsxF2INormalizeSrcVals(V v) {
#if !defined(HWY_DISABLE_PPC_VSX_QEMU_F2I_WORKAROUND)
  // Workaround for QEMU 7/8 VSX float to int conversion bug
  return IfThenElseZero(v == v, v);
#else
  return v;
#endif
}

}  // namespace detail

template <class D, HWY_IF_I64_D(D)>
HWY_API VFromD<D> PromoteTo(D di64, VFromD<Rebind<float, D>> v) {
<<<<<<< HEAD
#if !HWY_S390X_HAVE_Z14 && \
    (HWY_COMPILER_GCC_ACTUAL || HWY_HAS_BUILTIN(__builtin_vsx_xvcvspsxds))
  const __vector float raw_v = InterleaveLower(v, v).raw;
=======
#if HWY_COMPILER_GCC_ACTUAL || HWY_HAS_BUILTIN(__builtin_vsx_xvcvspsxds)
  const __vector float raw_v =
      detail::VsxF2INormalizeSrcVals(InterleaveLower(v, v)).raw;
>>>>>>> 92f1713d
  return VFromD<decltype(di64)>{__builtin_vsx_xvcvspsxds(raw_v)};
#else
  const RebindToFloat<decltype(di64)> df64;
  return ConvertTo(di64, PromoteTo(df64, v));
#endif
}

template <class D, HWY_IF_U64_D(D)>
HWY_API VFromD<D> PromoteTo(D du64, VFromD<Rebind<float, D>> v) {
<<<<<<< HEAD
#if !HWY_S390X_HAVE_Z14 && \
    (HWY_COMPILER_GCC_ACTUAL || HWY_HAS_BUILTIN(__builtin_vsx_xvcvspuxds))
  const __vector float raw_v = InterleaveLower(v, v).raw;
=======
#if HWY_COMPILER_GCC_ACTUAL || HWY_HAS_BUILTIN(__builtin_vsx_xvcvspuxds)
  const __vector float raw_v =
      detail::VsxF2INormalizeSrcVals(InterleaveLower(v, v)).raw;
>>>>>>> 92f1713d
  return VFromD<decltype(du64)>{reinterpret_cast<__vector unsigned long long>(
      __builtin_vsx_xvcvspuxds(raw_v))};
#else
  const RebindToFloat<decltype(du64)> df64;
  return ConvertTo(du64, PromoteTo(df64, v));
#endif
}

// ------------------------------ PromoteUpperTo

#ifdef HWY_NATIVE_PROMOTE_UPPER_TO
#undef HWY_NATIVE_PROMOTE_UPPER_TO
#else
#define HWY_NATIVE_PROMOTE_UPPER_TO
#endif

// Unsigned to signed/unsigned: zero-extend.
template <class D, typename FromT, HWY_IF_V_SIZE_D(D, 16),
          HWY_IF_T_SIZE_D(D, 2 * sizeof(FromT)),
          HWY_IF_NOT_FLOAT_NOR_SPECIAL_D(D), HWY_IF_UNSIGNED(FromT)>
HWY_API VFromD<D> PromoteUpperTo(D d, Vec128<FromT> v) {
  const RebindToUnsigned<D> du;
  const RepartitionToNarrow<decltype(du)> dn;

#if HWY_IS_LITTLE_ENDIAN
  return BitCast(d, ZipUpper(du, v, Zero(dn)));
#else
  return BitCast(d, ZipUpper(du, Zero(dn), v));
#endif
}

// Signed: replicate sign bit.
template <class D, typename FromT, HWY_IF_V_SIZE_D(D, 16),
          HWY_IF_T_SIZE_D(D, 2 * sizeof(FromT)),
          HWY_IF_NOT_FLOAT_NOR_SPECIAL_D(D), HWY_IF_SIGNED(FromT)>
HWY_API VFromD<D> PromoteUpperTo(D /* d */, Vec128<FromT> v) {
  using Raw = typename detail::Raw128<TFromD<D>>::type;
  return VFromD<D>{reinterpret_cast<Raw>(vec_unpackl(v.raw))};
}

// F16 to F32
template <class D, HWY_IF_V_SIZE_D(D, 16), HWY_IF_F32_D(D)>
HWY_API VFromD<D> PromoteUpperTo(D df32, Vec128<float16_t> v) {
#if HWY_PPC_HAVE_9
  (void)df32;
  return VFromD<D>{vec_extract_fp32_from_shortl(v.raw)};
#else
  const Rebind<float16_t, decltype(df32)> dh;
  return PromoteTo(df32, UpperHalf(dh, v));
#endif
}

// BF16 to F32
template <class D, HWY_IF_V_SIZE_D(D, 16), HWY_IF_F32_D(D)>
HWY_API VFromD<D> PromoteUpperTo(D df32, Vec128<bfloat16_t> v) {
  const Repartition<uint16_t, decltype(df32)> du16;
  const RebindToSigned<decltype(df32)> di32;
  return BitCast(df32, ShiftLeft<16>(PromoteUpperTo(di32, BitCast(du16, v))));
}

template <class D, HWY_IF_V_SIZE_D(D, 16), HWY_IF_F64_D(D)>
HWY_API VFromD<D> PromoteUpperTo(D /*tag*/, Vec128<float> v) {
  const __vector float raw_v = InterleaveUpper(Full128<float>(), v, v).raw;
#if HWY_IS_LITTLE_ENDIAN
  return VFromD<D>{vec_doubleo(raw_v)};
#else
  return VFromD<D>{vec_doublee(raw_v)};
#endif
}

template <class D, HWY_IF_V_SIZE_D(D, 16), HWY_IF_F64_D(D)>
HWY_API VFromD<D> PromoteUpperTo(D df64, Vec128<int32_t> v) {
#if HWY_S390X_HAVE_Z14
  const RebindToSigned<decltype(df64)> di64;
  return ConvertTo(df64, PromoteUpperTo(di64, v));
#else  // VSX
  (void)df64;
  const __vector signed int raw_v =
      InterleaveUpper(Full128<int32_t>(), v, v).raw;
#if HWY_IS_LITTLE_ENDIAN
  return VFromD<D>{vec_doubleo(raw_v)};
#else
  return VFromD<D>{vec_doublee(raw_v)};
#endif
#endif  // HWY_S390X_HAVE_Z14
}

template <class D, HWY_IF_V_SIZE_D(D, 16), HWY_IF_F64_D(D)>
HWY_API VFromD<D> PromoteUpperTo(D df64, Vec128<uint32_t> v) {
#if HWY_S390X_HAVE_Z14
  const RebindToUnsigned<decltype(df64)> du64;
  return ConvertTo(df64, PromoteUpperTo(du64, v));
#else  // VSX
  (void)df64;
  const __vector unsigned int raw_v =
      InterleaveUpper(Full128<uint32_t>(), v, v).raw;
#if HWY_IS_LITTLE_ENDIAN
  return VFromD<D>{vec_doubleo(raw_v)};
#else
  return VFromD<D>{vec_doublee(raw_v)};
#endif
#endif  // HWY_S390X_HAVE_Z14
}

template <class D, HWY_IF_V_SIZE_D(D, 16), HWY_IF_I64_D(D)>
HWY_API VFromD<D> PromoteUpperTo(D di64, Vec128<float> v) {
<<<<<<< HEAD
#if !HWY_S390X_HAVE_Z14 && \
    (HWY_COMPILER_GCC_ACTUAL || HWY_HAS_BUILTIN(__builtin_vsx_xvcvspsxds))
  const __vector float raw_v = InterleaveUpper(Full128<float>(), v, v).raw;
=======
#if HWY_COMPILER_GCC_ACTUAL || HWY_HAS_BUILTIN(__builtin_vsx_xvcvspsxds)
  const __vector float raw_v =
      detail::VsxF2INormalizeSrcVals(InterleaveUpper(Full128<float>(), v, v))
          .raw;
>>>>>>> 92f1713d
  return VFromD<decltype(di64)>{__builtin_vsx_xvcvspsxds(raw_v)};
#else
  const RebindToFloat<decltype(di64)> df64;
  return ConvertTo(di64, PromoteUpperTo(df64, v));
#endif
}

template <class D, HWY_IF_V_SIZE_D(D, 16), HWY_IF_U64_D(D)>
HWY_API VFromD<D> PromoteUpperTo(D du64, Vec128<float> v) {
<<<<<<< HEAD
#if !HWY_S390X_HAVE_Z14 && \
    (HWY_COMPILER_GCC_ACTUAL || HWY_HAS_BUILTIN(__builtin_vsx_xvcvspuxds))
  const __vector float raw_v = InterleaveUpper(Full128<float>(), v, v).raw;
=======
#if HWY_COMPILER_GCC_ACTUAL || HWY_HAS_BUILTIN(__builtin_vsx_xvcvspuxds)
  const __vector float raw_v =
      detail::VsxF2INormalizeSrcVals(InterleaveUpper(Full128<float>(), v, v))
          .raw;
>>>>>>> 92f1713d
  return VFromD<decltype(du64)>{reinterpret_cast<__vector unsigned long long>(
      __builtin_vsx_xvcvspuxds(raw_v))};
#else
  const RebindToFloat<decltype(du64)> df64;
  return ConvertTo(du64, PromoteUpperTo(df64, v));
#endif
}

// Generic version for <=64 bit input/output
template <class D, HWY_IF_V_SIZE_LE_D(D, 8), class V>
HWY_API VFromD<D> PromoteUpperTo(D d, V v) {
  const Rebind<TFromV<V>, decltype(d)> dh;
  return PromoteTo(d, UpperHalf(dh, v));
}

// ------------------------------ PromoteEvenTo/PromoteOddTo

namespace detail {

// Signed to Signed PromoteEvenTo/PromoteOddTo for PPC9/PPC10
#if HWY_PPC_HAVE_9 && \
    (HWY_COMPILER_GCC_ACTUAL >= 1200 || HWY_COMPILER_CLANG >= 1200)

#if HWY_IS_LITTLE_ENDIAN
template <class D, class V>
HWY_INLINE VFromD<D> PromoteEvenTo(hwy::SignedTag /*to_type_tag*/,
                                   hwy::SizeTag<4> /*to_lane_size_tag*/,
                                   hwy::SignedTag /*from_type_tag*/, D /*d_to*/,
                                   V v) {
  return VFromD<D>{vec_signexti(v.raw)};
}
template <class D, class V>
HWY_INLINE VFromD<D> PromoteEvenTo(hwy::SignedTag /*to_type_tag*/,
                                   hwy::SizeTag<8> /*to_lane_size_tag*/,
                                   hwy::SignedTag /*from_type_tag*/, D /*d_to*/,
                                   V v) {
  return VFromD<D>{vec_signextll(v.raw)};
}
#else
template <class D, class V>
HWY_INLINE VFromD<D> PromoteOddTo(hwy::SignedTag /*to_type_tag*/,
                                  hwy::SizeTag<4> /*to_lane_size_tag*/,
                                  hwy::SignedTag /*from_type_tag*/, D /*d_to*/,
                                  V v) {
  return VFromD<D>{vec_signexti(v.raw)};
}
template <class D, class V>
HWY_INLINE VFromD<D> PromoteOddTo(hwy::SignedTag /*to_type_tag*/,
                                  hwy::SizeTag<8> /*to_lane_size_tag*/,
                                  hwy::SignedTag /*from_type_tag*/, D /*d_to*/,
                                  V v) {
  return VFromD<D>{vec_signextll(v.raw)};
}
#endif  // HWY_IS_LITTLE_ENDIAN

#endif  // HWY_PPC_HAVE_9

// I32/U32/F32->F64 PromoteEvenTo
#if HWY_S390X_HAVE_Z14
template <class D, class V>
HWY_INLINE VFromD<D> PromoteEvenTo(hwy::FloatTag /*to_type_tag*/,
                                   hwy::SizeTag<8> /*to_lane_size_tag*/,
                                   hwy::FloatTag /*from_type_tag*/, D /*d_to*/,
                                   V v) {
  return VFromD<D>{vec_doublee(v.raw)};
}
template <class D, class V, class FromTypeTag, HWY_IF_UI32(TFromV<V>)>
HWY_INLINE VFromD<D> PromoteEvenTo(hwy::FloatTag /*to_type_tag*/,
                                   hwy::SizeTag<8> /*to_lane_size_tag*/,
                                   FromTypeTag /*from_type_tag*/, D d_to, V v) {
  const Rebind<MakeWide<TFromV<V>>, decltype(d_to)> dw;
  return ConvertTo(d_to, PromoteEvenTo(dw, v));
}
#else   // VSX
template <class D, class V, class FromTypeTag>
HWY_INLINE VFromD<D> PromoteEvenTo(hwy::FloatTag /*to_type_tag*/,
                                   hwy::SizeTag<8> /*to_lane_size_tag*/,
                                   FromTypeTag /*from_type_tag*/, D /*d_to*/,
                                   V v) {
  return VFromD<D>{vec_doublee(v.raw)};
}
#endif  // HWY_S390X_HAVE_Z14

// F32->I64 PromoteEvenTo
template <class D, class V>
HWY_INLINE VFromD<D> PromoteEvenTo(hwy::SignedTag /*to_type_tag*/,
                                   hwy::SizeTag<8> /*to_lane_size_tag*/,
                                   hwy::FloatTag /*from_type_tag*/, D d_to,
                                   V v) {
#if !HWY_S390X_HAVE_Z14 && \
    (HWY_COMPILER_GCC_ACTUAL || HWY_HAS_BUILTIN(__builtin_vsx_xvcvspsxds))
  (void)d_to;
  const auto normalized_v = detail::VsxF2INormalizeSrcVals(v);
#if HWY_IS_LITTLE_ENDIAN
  // __builtin_vsx_xvcvspsxds expects the source values to be in the odd lanes
  // on little-endian PPC, and the vec_sld operation below will shift the even
  // lanes of normalized_v into the odd lanes.
  return VFromD<D>{
      __builtin_vsx_xvcvspsxds(vec_sld(normalized_v.raw, normalized_v.raw, 4))};
#else
  // __builtin_vsx_xvcvspsxds expects the source values to be in the even lanes
  // on big-endian PPC.
  return VFromD<D>{__builtin_vsx_xvcvspsxds(normalized_v.raw)};
#endif
#else
  const RebindToFloat<decltype(d_to)> df64;
  return ConvertTo(d_to, PromoteEvenTo(hwy::FloatTag(), hwy::SizeTag<8>(),
                                       hwy::FloatTag(), df64, v));
#endif
}

// F32->U64 PromoteEvenTo
template <class D, class V>
HWY_INLINE VFromD<D> PromoteEvenTo(hwy::UnsignedTag /*to_type_tag*/,
                                   hwy::SizeTag<8> /*to_lane_size_tag*/,
                                   hwy::FloatTag /*from_type_tag*/, D d_to,
                                   V v) {
#if !HWY_S390X_HAVE_Z14 && \
    (HWY_COMPILER_GCC_ACTUAL || HWY_HAS_BUILTIN(__builtin_vsx_xvcvspuxds))
  (void)d_to;
  const auto normalized_v = detail::VsxF2INormalizeSrcVals(v);
#if HWY_IS_LITTLE_ENDIAN
  // __builtin_vsx_xvcvspuxds expects the source values to be in the odd lanes
  // on little-endian PPC, and the vec_sld operation below will shift the even
  // lanes of normalized_v into the odd lanes.
  return VFromD<D>{
      reinterpret_cast<__vector unsigned long long>(__builtin_vsx_xvcvspuxds(
          vec_sld(normalized_v.raw, normalized_v.raw, 4)))};
#else
  // __builtin_vsx_xvcvspuxds expects the source values to be in the even lanes
  // on big-endian PPC.
  return VFromD<D>{reinterpret_cast<__vector unsigned long long>(
      __builtin_vsx_xvcvspuxds(normalized_v.raw))};
#endif
#else
  const RebindToFloat<decltype(d_to)> df64;
  return ConvertTo(d_to, PromoteEvenTo(hwy::FloatTag(), hwy::SizeTag<8>(),
                                       hwy::FloatTag(), df64, v));
#endif
}

// I32/U32/F32->F64 PromoteOddTo
#if HWY_S390X_HAVE_Z14
template <class D, class V>
HWY_INLINE VFromD<D> PromoteOddTo(hwy::FloatTag /*to_type_tag*/,
                                  hwy::SizeTag<8> /*to_lane_size_tag*/,
                                  hwy::FloatTag /*from_type_tag*/, D d_to,
                                  V v) {
  return PromoteEvenTo(hwy::FloatTag(), hwy::SizeTag<8>(), hwy::FloatTag(),
                       d_to, V{vec_sld(v.raw, v.raw, 4)});
}
template <class D, class V, class FromTypeTag, HWY_IF_UI32(TFromV<V>)>
HWY_INLINE VFromD<D> PromoteOddTo(hwy::FloatTag /*to_type_tag*/,
                                  hwy::SizeTag<8> /*to_lane_size_tag*/,
                                  FromTypeTag /*from_type_tag*/, D d_to, V v) {
  const Rebind<MakeWide<TFromV<V>>, decltype(d_to)> dw;
  return ConvertTo(d_to, PromoteOddTo(dw, v));
}
#else
template <class D, class V, class FromTypeTag>
HWY_INLINE VFromD<D> PromoteOddTo(hwy::FloatTag /*to_type_tag*/,
                                  hwy::SizeTag<8> /*to_lane_size_tag*/,
                                  FromTypeTag /*from_type_tag*/, D /*d_to*/,
                                  V v) {
  return VFromD<D>{vec_doubleo(v.raw)};
}
#endif

// F32->I64 PromoteOddTo
template <class D, class V>
HWY_INLINE VFromD<D> PromoteOddTo(hwy::SignedTag /*to_type_tag*/,
                                  hwy::SizeTag<8> /*to_lane_size_tag*/,
                                  hwy::FloatTag /*from_type_tag*/, D d_to,
                                  V v) {
#if !HWY_S390X_HAVE_Z14 && \
    (HWY_COMPILER_GCC_ACTUAL || HWY_HAS_BUILTIN(__builtin_vsx_xvcvspsxds))
  (void)d_to;
  const auto normalized_v = detail::VsxF2INormalizeSrcVals(v);
#if HWY_IS_LITTLE_ENDIAN
  // __builtin_vsx_xvcvspsxds expects the source values to be in the odd lanes
  // on little-endian PPC
  return VFromD<D>{__builtin_vsx_xvcvspsxds(normalized_v.raw)};
#else
  // __builtin_vsx_xvcvspsxds expects the source values to be in the even lanes
  // on big-endian PPC, and the vec_sld operation below will shift the odd lanes
  // of normalized_v into the even lanes.
  return VFromD<D>{
      __builtin_vsx_xvcvspsxds(vec_sld(normalized_v.raw, normalized_v.raw, 4))};
#endif
#else
  const RebindToFloat<decltype(d_to)> df64;
  return ConvertTo(d_to, PromoteOddTo(hwy::FloatTag(), hwy::SizeTag<8>(),
                                      hwy::FloatTag(), df64, v));
#endif
}

// F32->U64 PromoteOddTo
template <class D, class V>
HWY_INLINE VFromD<D> PromoteOddTo(hwy::UnsignedTag /*to_type_tag*/,
                                  hwy::SizeTag<8> /*to_lane_size_tag*/,
                                  hwy::FloatTag /*from_type_tag*/, D d_to,
                                  V v) {
#if !HWY_S390X_HAVE_Z14 && \
    (HWY_COMPILER_GCC_ACTUAL || HWY_HAS_BUILTIN(__builtin_vsx_xvcvspuxds))
  (void)d_to;
  const auto normalized_v = detail::VsxF2INormalizeSrcVals(v);
#if HWY_IS_LITTLE_ENDIAN
  // __builtin_vsx_xvcvspuxds expects the source values to be in the odd lanes
  // on little-endian PPC
  return VFromD<D>{reinterpret_cast<__vector unsigned long long>(
      __builtin_vsx_xvcvspuxds(normalized_v.raw))};
#else
  // __builtin_vsx_xvcvspuxds expects the source values to be in the even lanes
  // on big-endian PPC, and the vec_sld operation below will shift the odd lanes
  // of normalized_v into the even lanes.
  return VFromD<D>{
      reinterpret_cast<__vector unsigned long long>(__builtin_vsx_xvcvspuxds(
          vec_sld(normalized_v.raw, normalized_v.raw, 4)))};
#endif
#else
  const RebindToFloat<decltype(d_to)> df64;
  return ConvertTo(d_to, PromoteOddTo(hwy::FloatTag(), hwy::SizeTag<8>(),
                                      hwy::FloatTag(), df64, v));
#endif
}

}  // namespace detail

// ------------------------------ Demotions (full -> part w/ narrow lanes)

template <class D, typename FromT, HWY_IF_UNSIGNED_D(D),
          HWY_IF_T_SIZE_ONE_OF_D(D, (1 << 1) | (1 << 2) | (1 << 4)),
          HWY_IF_SIGNED(FromT), HWY_IF_T_SIZE(FromT, sizeof(TFromD<D>) * 2)>
HWY_API VFromD<D> DemoteTo(D /* tag */,
                           Vec128<FromT, Rebind<FromT, D>().MaxLanes()> v) {
  return VFromD<D>{vec_packsu(v.raw, v.raw)};
}

template <class D, typename FromT, HWY_IF_SIGNED_D(D), HWY_IF_SIGNED(FromT),
          HWY_IF_T_SIZE_ONE_OF_D(D, (1 << 1) | (1 << 2) | (1 << 4)),
          HWY_IF_T_SIZE(FromT, sizeof(TFromD<D>) * 2)>
HWY_API VFromD<D> DemoteTo(D /* tag */,
                           Vec128<FromT, Rebind<FromT, D>().MaxLanes()> v) {
  return VFromD<D>{vec_packs(v.raw, v.raw)};
}

template <class D, typename FromT, HWY_IF_UNSIGNED_D(D), HWY_IF_UNSIGNED(FromT),
          HWY_IF_T_SIZE_ONE_OF_D(D, (1 << 1) | (1 << 2) | (1 << 4)),
          HWY_IF_T_SIZE(FromT, sizeof(TFromD<D>) * 2)>
HWY_API VFromD<D> DemoteTo(D /* tag */,
                           Vec128<FromT, Rebind<FromT, D>().MaxLanes()> v) {
  return VFromD<D>{vec_packs(v.raw, v.raw)};
}

template <class D, class FromT, HWY_IF_SIGNED_D(D), HWY_IF_SIGNED(FromT),
          HWY_IF_T_SIZE_ONE_OF_D(D, (1 << 1) | (1 << 2)),
          hwy::EnableIf<(sizeof(FromT) >= sizeof(TFromD<D>) * 4)>* = nullptr>
HWY_API VFromD<D> DemoteTo(D d,
                           Vec128<FromT, Rebind<FromT, D>().MaxLanes()> v) {
  const Rebind<MakeNarrow<FromT>, D> d2;
  return DemoteTo(d, DemoteTo(d2, v));
}

template <class D, class FromT, HWY_IF_UNSIGNED_D(D), HWY_IF_UNSIGNED(FromT),
          HWY_IF_T_SIZE_ONE_OF_D(D, (1 << 1) | (1 << 2)),
          hwy::EnableIf<(sizeof(FromT) >= sizeof(TFromD<D>) * 4)>* = nullptr>
HWY_API VFromD<D> DemoteTo(D d,
                           Vec128<FromT, Rebind<FromT, D>().MaxLanes()> v) {
  const Rebind<MakeNarrow<FromT>, D> d2;
  return DemoteTo(d, DemoteTo(d2, v));
}

template <class D, class FromT, HWY_IF_UNSIGNED_D(D), HWY_IF_SIGNED(FromT),
          HWY_IF_T_SIZE_ONE_OF_D(D, (1 << 1) | (1 << 2)),
          hwy::EnableIf<(sizeof(FromT) >= sizeof(TFromD<D>) * 4)>* = nullptr>
HWY_API VFromD<D> DemoteTo(D d,
                           Vec128<FromT, Rebind<FromT, D>().MaxLanes()> v) {
  const Rebind<MakeUnsigned<MakeNarrow<FromT>>, D> d2;
  return DemoteTo(d, DemoteTo(d2, v));
}

#if HWY_PPC_HAVE_9 && \
    (HWY_COMPILER_GCC_ACTUAL || HWY_HAS_BUILTIN(__builtin_vsx_xvcvsphp))

// We already toggled HWY_NATIVE_F16C above.

template <class D, HWY_IF_V_SIZE_LE_D(D, 8), HWY_IF_F16_D(D)>
HWY_API VFromD<D> DemoteTo(D df16, VFromD<Rebind<float, D>> v) {
// Avoid vec_pack_to_short_fp32 on Clang because its implementation is buggy.
#if HWY_COMPILER_GCC_ACTUAL
  (void)df16;
  return VFromD<D>{vec_pack_to_short_fp32(v.raw, v.raw)};
#elif HWY_HAS_BUILTIN(__builtin_vsx_xvcvsphp)
  // Work around bug in the clang implementation of vec_pack_to_short_fp32
  // by using the __builtin_vsx_xvcvsphp builtin on PPC9/PPC10 targets
  // if the __builtin_vsx_xvcvsphp intrinsic is available
  const RebindToUnsigned<decltype(df16)> du16;
  const Rebind<uint32_t, D> du;
  const VFromD<decltype(du)> bits16{
      reinterpret_cast<__vector unsigned int>(__builtin_vsx_xvcvsphp(v.raw))};
  return BitCast(df16, TruncateTo(du16, bits16));
#else
#error "Only define the function if we have a native implementation"
#endif
}

#endif  // HWY_PPC_HAVE_9

template <class D, HWY_IF_V_SIZE_LE_D(D, 8), HWY_IF_BF16_D(D)>
HWY_API VFromD<D> DemoteTo(D dbf16, VFromD<Rebind<float, D>> v) {
  const Rebind<uint32_t, decltype(dbf16)> du32;  // for logical shift right
  const Rebind<uint16_t, decltype(dbf16)> du16;
  const auto bits_in_32 = ShiftRight<16>(BitCast(du32, v));
  return BitCast(dbf16, TruncateTo(du16, bits_in_32));
}

template <class D, HWY_IF_BF16_D(D), class V32 = VFromD<Repartition<float, D>>>
HWY_API VFromD<D> ReorderDemote2To(D dbf16, V32 a, V32 b) {
  const RebindToUnsigned<decltype(dbf16)> du16;
  const Repartition<uint32_t, decltype(dbf16)> du32;
#if HWY_IS_LITTLE_ENDIAN
  const auto a_in_odd = a;
  const auto b_in_even = ShiftRight<16>(BitCast(du32, b));
#else
  const auto a_in_odd = ShiftRight<16>(BitCast(du32, a));
  const auto b_in_even = b;
#endif
  return BitCast(dbf16,
                 OddEven(BitCast(du16, a_in_odd), BitCast(du16, b_in_even)));
}

// Specializations for partial vectors because vec_packs sets lanes above 2*N.
template <class DN, typename V, HWY_IF_V_SIZE_LE_D(DN, 4), HWY_IF_SIGNED_D(DN),
          HWY_IF_SIGNED_V(V),
          HWY_IF_T_SIZE_ONE_OF_D(DN, (1 << 1) | (1 << 2) | (1 << 4)),
          HWY_IF_T_SIZE_V(V, sizeof(TFromD<DN>) * 2)>
HWY_API VFromD<DN> ReorderDemote2To(DN dn, V a, V b) {
  const DFromV<decltype(a)> d;
  const Twice<decltype(d)> dt;
  return DemoteTo(dn, Combine(dt, b, a));
}
template <class DN, typename V, HWY_IF_V_SIZE_D(DN, 8), HWY_IF_SIGNED_D(DN),
          HWY_IF_SIGNED_V(V),
          HWY_IF_T_SIZE_ONE_OF_D(DN, (1 << 1) | (1 << 2) | (1 << 4)),
          HWY_IF_T_SIZE_V(V, sizeof(TFromD<DN>) * 2)>
HWY_API VFromD<DN> ReorderDemote2To(DN dn, V a, V b) {
  const Twice<decltype(dn)> dn_full;
  const Repartition<uint32_t, decltype(dn_full)> du32_full;

  const VFromD<decltype(dn_full)> v_full{vec_packs(a.raw, b.raw)};
  const auto vu32_full = BitCast(du32_full, v_full);
  return LowerHalf(
      BitCast(dn_full, ConcatEven(du32_full, vu32_full, vu32_full)));
}
template <class DN, typename V, HWY_IF_V_SIZE_D(DN, 16), HWY_IF_SIGNED_D(DN),
          HWY_IF_SIGNED_V(V),
          HWY_IF_T_SIZE_ONE_OF_D(DN, (1 << 1) | (1 << 2) | (1 << 4)),
          HWY_IF_T_SIZE_V(V, sizeof(TFromD<DN>) * 2)>
HWY_API VFromD<DN> ReorderDemote2To(DN /*dn*/, V a, V b) {
  return VFromD<DN>{vec_packs(a.raw, b.raw)};
}

template <class DN, typename V, HWY_IF_V_SIZE_LE_D(DN, 4),
          HWY_IF_UNSIGNED_D(DN), HWY_IF_SIGNED_V(V),
          HWY_IF_T_SIZE_ONE_OF_D(DN, (1 << 1) | (1 << 2) | (1 << 4)),
          HWY_IF_T_SIZE_V(V, sizeof(TFromD<DN>) * 2)>
HWY_API VFromD<DN> ReorderDemote2To(DN dn, V a, V b) {
  const DFromV<decltype(a)> d;
  const Twice<decltype(d)> dt;
  return DemoteTo(dn, Combine(dt, b, a));
}
template <class DN, typename V, HWY_IF_V_SIZE_D(DN, 8), HWY_IF_UNSIGNED_D(DN),
          HWY_IF_SIGNED_V(V),
          HWY_IF_T_SIZE_ONE_OF_D(DN, (1 << 1) | (1 << 2) | (1 << 4)),
          HWY_IF_T_SIZE_V(V, sizeof(TFromD<DN>) * 2)>
HWY_API VFromD<DN> ReorderDemote2To(DN dn, V a, V b) {
  const Twice<decltype(dn)> dn_full;
  const Repartition<uint32_t, decltype(dn_full)> du32_full;

  const VFromD<decltype(dn_full)> v_full{vec_packsu(a.raw, b.raw)};
  const auto vu32_full = BitCast(du32_full, v_full);
  return LowerHalf(
      BitCast(dn_full, ConcatEven(du32_full, vu32_full, vu32_full)));
}
template <class DN, typename V, HWY_IF_V_SIZE_D(DN, 16), HWY_IF_UNSIGNED_D(DN),
          HWY_IF_SIGNED_V(V),
          HWY_IF_T_SIZE_ONE_OF_D(DN, (1 << 1) | (1 << 2) | (1 << 4)),
          HWY_IF_T_SIZE_V(V, sizeof(TFromD<DN>) * 2)>
HWY_API VFromD<DN> ReorderDemote2To(DN /*dn*/, V a, V b) {
  return VFromD<DN>{vec_packsu(a.raw, b.raw)};
}

template <class DN, typename V, HWY_IF_V_SIZE_LE_D(DN, 4),
          HWY_IF_UNSIGNED_D(DN), HWY_IF_UNSIGNED_V(V),
          HWY_IF_T_SIZE_ONE_OF_D(DN, (1 << 1) | (1 << 2) | (1 << 4)),
          HWY_IF_T_SIZE_V(V, sizeof(TFromD<DN>) * 2)>
HWY_API VFromD<DN> ReorderDemote2To(DN dn, V a, V b) {
  const DFromV<decltype(a)> d;
  const Twice<decltype(d)> dt;
  return DemoteTo(dn, Combine(dt, b, a));
}
template <class DN, typename V, HWY_IF_V_SIZE_D(DN, 8), HWY_IF_UNSIGNED_D(DN),
          HWY_IF_UNSIGNED_V(V),
          HWY_IF_T_SIZE_ONE_OF_D(DN, (1 << 1) | (1 << 2) | (1 << 4)),
          HWY_IF_T_SIZE_V(V, sizeof(TFromD<DN>) * 2)>
HWY_API VFromD<DN> ReorderDemote2To(DN dn, V a, V b) {
  const Twice<decltype(dn)> dn_full;
  const Repartition<uint32_t, decltype(dn_full)> du32_full;

  const VFromD<decltype(dn_full)> v_full{vec_packs(a.raw, b.raw)};
  const auto vu32_full = BitCast(du32_full, v_full);
  return LowerHalf(
      BitCast(dn_full, ConcatEven(du32_full, vu32_full, vu32_full)));
}
template <class DN, typename V, HWY_IF_V_SIZE_D(DN, 16), HWY_IF_UNSIGNED_D(DN),
          HWY_IF_UNSIGNED_V(V),
          HWY_IF_T_SIZE_ONE_OF_D(DN, (1 << 1) | (1 << 2) | (1 << 4)),
          HWY_IF_T_SIZE_V(V, sizeof(TFromD<DN>) * 2)>
HWY_API VFromD<DN> ReorderDemote2To(DN /*dn*/, V a, V b) {
  return VFromD<DN>{vec_packs(a.raw, b.raw)};
}

template <class D, HWY_IF_NOT_FLOAT_NOR_SPECIAL(TFromD<D>), class V,
          HWY_IF_NOT_FLOAT_NOR_SPECIAL_V(V),
          HWY_IF_T_SIZE_V(V, sizeof(TFromD<D>) * 2),
          HWY_IF_LANES_D(D, HWY_MAX_LANES_D(DFromV<V>) * 2)>
HWY_API VFromD<D> OrderedDemote2To(D d, V a, V b) {
  return ReorderDemote2To(d, a, b);
}

template <class D, HWY_IF_BF16_D(D), class V32 = VFromD<Repartition<float, D>>>
HWY_API VFromD<D> OrderedDemote2To(D dbf16, V32 a, V32 b) {
  const RebindToUnsigned<decltype(dbf16)> du16;
#if HWY_IS_LITTLE_ENDIAN
  return BitCast(dbf16, ConcatOdd(du16, BitCast(du16, b), BitCast(du16, a)));
#else
  return BitCast(dbf16, ConcatEven(du16, BitCast(du16, b), BitCast(du16, a)));
#endif
}

template <class D, HWY_IF_V_SIZE_D(D, 4), HWY_IF_F32_D(D)>
HWY_API Vec32<float> DemoteTo(D /* tag */, Vec64<double> v) {
  return Vec32<float>{vec_floate(v.raw)};
}

template <class D, HWY_IF_V_SIZE_D(D, 8), HWY_IF_F32_D(D)>
HWY_API Vec64<float> DemoteTo(D d, Vec128<double> v) {
#if HWY_S390X_HAVE_Z14 || HWY_IS_LITTLE_ENDIAN
  const Vec128<float> f64_to_f32{vec_floate(v.raw)};
#else
  const Vec128<float> f64_to_f32{vec_floato(v.raw)};
#endif

#if HWY_S390X_HAVE_Z14
  const Twice<decltype(d)> dt;
  return LowerHalf(d, ConcatEven(dt, f64_to_f32, f64_to_f32));
#else
  const RebindToUnsigned<D> du;
  const Rebind<uint64_t, D> du64;
  return Vec64<float>{
      BitCast(d, TruncateTo(du, BitCast(du64, f64_to_f32))).raw};
#endif
}

template <class D, HWY_IF_V_SIZE_D(D, 4), HWY_IF_I32_D(D)>
<<<<<<< HEAD
HWY_API Vec32<int32_t> DemoteTo(D di32, Vec64<double> v) {
#if HWY_S390X_HAVE_Z14
  const Rebind<int64_t, decltype(di32)> di64;
  return DemoteTo(di32, ConvertTo(di64, v));
#else
  (void)di32;
  return Vec32<int32_t>{vec_signede(v.raw)};
#endif
=======
HWY_API Vec32<int32_t> DemoteTo(D /* tag */, Vec64<double> v) {
  return Vec32<int32_t>{vec_signede(detail::VsxF2INormalizeSrcVals(v).raw)};
>>>>>>> 92f1713d
}

template <class D, HWY_IF_V_SIZE_D(D, 8), HWY_IF_I32_D(D)>
HWY_API Vec64<int32_t> DemoteTo(D di32, Vec128<double> v) {
#if HWY_S390X_HAVE_Z14
  const Rebind<int64_t, decltype(di32)> di64;
  return DemoteTo(di32, ConvertTo(di64, v));
#else
  (void)di32;

#if HWY_IS_LITTLE_ENDIAN
  const Vec128<int32_t> f64_to_i32{
      vec_signede(detail::VsxF2INormalizeSrcVals(v).raw)};
#else
  const Vec128<int32_t> f64_to_i32{
      vec_signedo(detail::VsxF2INormalizeSrcVals(v).raw)};
#endif

  const Rebind<int64_t, D> di64;
  const Vec128<int64_t> vi64 = BitCast(di64, f64_to_i32);
  return Vec64<int32_t>{vec_pack(vi64.raw, vi64.raw)};
#endif
}

template <class D, HWY_IF_V_SIZE_D(D, 4), HWY_IF_U32_D(D)>
<<<<<<< HEAD
HWY_API Vec32<uint32_t> DemoteTo(D du32, Vec64<double> v) {
#if HWY_S390X_HAVE_Z14
  const Rebind<uint64_t, decltype(du32)> du64;
  return DemoteTo(du32, ConvertTo(du64, v));
#else
  (void)du32;
  return Vec32<uint32_t>{vec_unsignede(v.raw)};
#endif
=======
HWY_API Vec32<uint32_t> DemoteTo(D /* tag */, Vec64<double> v) {
  return Vec32<uint32_t>{vec_unsignede(detail::VsxF2INormalizeSrcVals(v).raw)};
>>>>>>> 92f1713d
}

template <class D, HWY_IF_V_SIZE_D(D, 8), HWY_IF_U32_D(D)>
HWY_API Vec64<uint32_t> DemoteTo(D du32, Vec128<double> v) {
#if HWY_S390X_HAVE_Z14
  const Rebind<uint64_t, decltype(du32)> du64;
  return DemoteTo(du32, ConvertTo(du64, v));
#else
  (void)du32;
#if HWY_IS_LITTLE_ENDIAN
  const Vec128<uint32_t> f64_to_u32{
      vec_unsignede(detail::VsxF2INormalizeSrcVals(v).raw)};
#else
  const Vec128<uint32_t> f64_to_u32{
      vec_unsignedo(detail::VsxF2INormalizeSrcVals(v).raw)};
#endif

  const Rebind<uint64_t, D> du64;
  const Vec128<uint64_t> vu64 = BitCast(du64, f64_to_u32);
  return Vec64<uint32_t>{vec_pack(vu64.raw, vu64.raw)};
#endif
}

#if HWY_S390X_HAVE_Z14
namespace detail {

template <class V, HWY_IF_I64(TFromV<V>)>
HWY_INLINE VFromD<RebindToFloat<DFromV<V>>> ConvToF64WithRoundToOdd(V v) {
  __vector double raw_result;
  // Use inline assembly to do a round-to-odd I64->F64 conversion on Z14
  __asm__("vcdgb %0,%1,0,3" : "=v"(raw_result) : "v"(v.raw));
  return VFromD<RebindToFloat<DFromV<V>>>{raw_result};
}

template <class V, HWY_IF_U64(TFromV<V>)>
HWY_INLINE VFromD<RebindToFloat<DFromV<V>>> ConvToF64WithRoundToOdd(V v) {
  __vector double raw_result;
  // Use inline assembly to do a round-to-odd U64->F64 conversion on Z14
  __asm__("vcdlgb %0,%1,0,3" : "=v"(raw_result) : "v"(v.raw));
  return VFromD<RebindToFloat<DFromV<V>>>{raw_result};
}

}  // namespace detail
#endif  // HWY_S390X_HAVE_Z14

template <class D, HWY_IF_V_SIZE_D(D, 4), HWY_IF_F32_D(D)>
HWY_API Vec32<float> DemoteTo(D df32, Vec64<int64_t> v) {
#if HWY_S390X_HAVE_Z14
  return DemoteTo(df32, detail::ConvToF64WithRoundToOdd(v));
#else  // VSX
  (void)df32;
  return Vec32<float>{vec_floate(v.raw)};
#endif
}

template <class D, HWY_IF_V_SIZE_D(D, 8), HWY_IF_F32_D(D)>
HWY_API Vec64<float> DemoteTo(D df32, Vec128<int64_t> v) {
#if HWY_S390X_HAVE_Z14
  return DemoteTo(df32, detail::ConvToF64WithRoundToOdd(v));
#else  // VSX
#if HWY_IS_LITTLE_ENDIAN
  const Vec128<float> i64_to_f32{vec_floate(v.raw)};
#else
  const Vec128<float> i64_to_f32{vec_floato(v.raw)};
#endif

  const RebindToUnsigned<decltype(df32)> du32;
  const Rebind<uint64_t, decltype(df32)> du64;
  return Vec64<float>{
      BitCast(df32, TruncateTo(du32, BitCast(du64, i64_to_f32))).raw};
#endif
}

template <class D, HWY_IF_V_SIZE_D(D, 4), HWY_IF_F32_D(D)>
HWY_API Vec32<float> DemoteTo(D df32, Vec64<uint64_t> v) {
#if HWY_S390X_HAVE_Z14
  return DemoteTo(df32, detail::ConvToF64WithRoundToOdd(v));
#else  // VSX
  (void)df32;
  return Vec32<float>{vec_floate(v.raw)};
#endif
}

template <class D, HWY_IF_V_SIZE_D(D, 8), HWY_IF_F32_D(D)>
HWY_API Vec64<float> DemoteTo(D df32, Vec128<uint64_t> v) {
#if HWY_S390X_HAVE_Z14
  return DemoteTo(df32, detail::ConvToF64WithRoundToOdd(v));
#else  // VSX
#if HWY_IS_LITTLE_ENDIAN
  const Vec128<float> u64_to_f32{vec_floate(v.raw)};
#else
  const Vec128<float> u64_to_f32{vec_floato(v.raw)};
#endif

  const RebindToUnsigned<decltype(df32)> du;
  const Rebind<uint64_t, decltype(df32)> du64;
  return Vec64<float>{
      BitCast(df32, TruncateTo(du, BitCast(du64, u64_to_f32))).raw};
#endif
}

// For already range-limited input [0, 255].
template <size_t N>
HWY_API Vec128<uint8_t, N> U8FromU32(Vec128<uint32_t, N> v) {
  const Rebind<uint16_t, DFromV<decltype(v)>> du16;
  const Rebind<uint8_t, decltype(du16)> du8;
  return TruncateTo(du8, TruncateTo(du16, v));
}
// ------------------------------ Integer <=> fp (ShiftRight, OddEven)

// Note: altivec.h vec_ct* currently contain C casts which triggers
// -Wdeprecate-lax-vec-conv-all warnings, so disable them.

#if HWY_S390X_HAVE_Z14 && !HWY_S390X_HAVE_Z15
template <class D, typename FromT, HWY_IF_F32_D(D), HWY_IF_UI32(FromT),
          HWY_IF_V_SIZE_LE_D(D, 8)>
HWY_API VFromD<D> ConvertTo(D df32,
                            Vec128<FromT, Rebind<FromT, D>().MaxLanes()> v) {
  const Rebind<double, decltype(df32)> df64;
  return DemoteTo(df32, PromoteTo(df64, v));
}
template <class D, typename FromT, HWY_IF_F32_D(D), HWY_IF_UI32(FromT),
          HWY_IF_V_SIZE_D(D, 16)>
HWY_API VFromD<D> ConvertTo(D df32, Vec128<FromT> v) {
  const RepartitionToWide<decltype(df32)> df64;

  const VFromD<D> vf32_lo{vec_floate(PromoteLowerTo(df64, v).raw)};
  const VFromD<D> vf32_hi{vec_floate(PromoteUpperTo(df64, v).raw)};
  return ConcatEven(df32, vf32_hi, vf32_lo);
}
#else  // Z15 or PPC
template <class D, typename FromT, HWY_IF_F32_D(D), HWY_IF_UI32(FromT)>
HWY_API VFromD<D> ConvertTo(D /* tag */,
                            Vec128<FromT, Rebind<FromT, D>().MaxLanes()> v) {
  HWY_DIAGNOSTICS(push)
#if HWY_COMPILER_CLANG
  HWY_DIAGNOSTICS_OFF(disable : 5219, ignored "-Wdeprecate-lax-vec-conv-all")
#endif
#if HWY_S390X_HAVE_Z15
  return VFromD<D>{vec_float(v.raw)};
#else
  return VFromD<D>{vec_ctf(v.raw, 0)};
#endif
  HWY_DIAGNOSTICS(pop)
}
#endif  // HWY_TARGET == HWY_Z14

template <class D, typename FromT, HWY_IF_F64_D(D), HWY_IF_NOT_FLOAT(FromT),
          HWY_IF_T_SIZE_D(D, sizeof(FromT))>
HWY_API VFromD<D> ConvertTo(D /* tag */,
                            Vec128<FromT, Rebind<FromT, D>().MaxLanes()> v) {
  return VFromD<D>{vec_double(v.raw)};
}

// Truncates (rounds toward zero).
#if HWY_S390X_HAVE_Z14 && !HWY_S390X_HAVE_Z15
template <class D, HWY_IF_I32_D(D), HWY_IF_V_SIZE_LE_D(D, 8)>
HWY_API VFromD<D> ConvertTo(D di32,
                            Vec128<float, Rebind<float, D>().MaxLanes()> v) {
  const Rebind<int64_t, decltype(di32)> di64;
  return DemoteTo(di32, PromoteTo(di64, v));
}
template <class D, HWY_IF_I32_D(D), HWY_IF_V_SIZE_D(D, 16)>
HWY_API VFromD<D> ConvertTo(D di32,
                            Vec128<float, Rebind<float, D>().MaxLanes()> v) {
  const RepartitionToWide<decltype(di32)> di64;
  return OrderedDemote2To(di32, PromoteLowerTo(di64, v),
                          PromoteUpperTo(di64, v));
}
#else  // Z15 or PPC
template <class D, HWY_IF_I32_D(D)>
HWY_API VFromD<D> ConvertTo(D /* tag */,
                            Vec128<float, Rebind<float, D>().MaxLanes()> v) {
#if defined(__OPTIMIZE__)
  if (detail::IsConstantRawAltivecVect(v.raw)) {
    constexpr int32_t kMinI32 = LimitsMin<int32_t>();
    constexpr int32_t kMaxI32 = LimitsMax<int32_t>();
    return Dup128VecFromValues(
        D(),
        (v.raw[0] >= -2147483648.0f)
            ? ((v.raw[0] < 2147483648.0f) ? static_cast<int32_t>(v.raw[0])
                                          : kMaxI32)
            : ((v.raw[0] < 0) ? kMinI32 : 0),
        (v.raw[1] >= -2147483648.0f)
            ? ((v.raw[1] < 2147483648.0f) ? static_cast<int32_t>(v.raw[1])
                                          : kMaxI32)
            : ((v.raw[1] < 0) ? kMinI32 : 0),
        (v.raw[2] >= -2147483648.0f)
            ? ((v.raw[2] < 2147483648.0f) ? static_cast<int32_t>(v.raw[2])
                                          : kMaxI32)
            : ((v.raw[2] < 0) ? kMinI32 : 0),
        (v.raw[3] >= -2147483648.0f)
            ? ((v.raw[3] < 2147483648.0f) ? static_cast<int32_t>(v.raw[3])
                                          : kMaxI32)
            : ((v.raw[3] < 0) ? kMinI32 : 0));
  }
#endif

<<<<<<< HEAD
#if HWY_S390X_HAVE_Z15
  // Use inline assembly on Z15 to avoid undefined behavior if v[i] is not in
  // the range of an int32_t
  __vector signed int raw_result;
  __asm__("vcfeb %0,%1,0,5" : "=v"(raw_result) : "v"(v.raw));
  return VFromD<D>{raw_result};
#else
=======
>>>>>>> 92f1713d
  HWY_DIAGNOSTICS(push)
#if HWY_COMPILER_CLANG
  HWY_DIAGNOSTICS_OFF(disable : 5219, ignored "-Wdeprecate-lax-vec-conv-all")
#endif
  return VFromD<D>{vec_cts(v.raw, 0)};
  HWY_DIAGNOSTICS(pop)
#endif
}
#endif  // HWY_S390X_HAVE_Z14 && !HWY_S390X_HAVE_Z15

template <class D, HWY_IF_I64_D(D)>
HWY_API VFromD<D> ConvertTo(D /* tag */,
                            Vec128<double, Rebind<double, D>().MaxLanes()> v) {
#if defined(__OPTIMIZE__)
  if (detail::IsConstantRawAltivecVect(v.raw)) {
    constexpr int64_t kMinI64 = LimitsMin<int64_t>();
    constexpr int64_t kMaxI64 = LimitsMax<int64_t>();
    return Dup128VecFromValues(D(),
                               (v.raw[0] >= -9223372036854775808.0)
                                   ? ((v.raw[0] < 9223372036854775808.0)
                                          ? static_cast<int64_t>(v.raw[0])
                                          : kMaxI64)
                                   : ((v.raw[0] < 0) ? kMinI64 : 0LL),
                               (v.raw[1] >= -9223372036854775808.0)
                                   ? ((v.raw[1] < 9223372036854775808.0)
                                          ? static_cast<int64_t>(v.raw[1])
                                          : kMaxI64)
                                   : ((v.raw[1] < 0) ? kMinI64 : 0LL));
  }
#endif

  // Use inline assembly to avoid undefined behavior if v[i] is not within the
  // range of an int64_t
  __vector signed long long raw_result;
<<<<<<< HEAD
#if HWY_S390X_HAVE_Z14
  __asm__("vcgdb %0,%1,0,5" : "=v"(raw_result) : "v"(v.raw));
#else
  __asm__("xvcvdpsxds %x0,%x1" : "=wa"(raw_result) : "wa"(v.raw));
#endif
=======
  __asm__("xvcvdpsxds %x0,%x1"
          : "=wa"(raw_result)
          : "wa"(detail::VsxF2INormalizeSrcVals(v).raw));
>>>>>>> 92f1713d
  return VFromD<D>{raw_result};
}

#if HWY_S390X_HAVE_Z14 && !HWY_S390X_HAVE_Z15
template <class D, HWY_IF_U32_D(D), HWY_IF_V_SIZE_LE_D(D, 8)>
HWY_API VFromD<D> ConvertTo(D du32,
                            Vec128<float, Rebind<float, D>().MaxLanes()> v) {
  const Rebind<uint64_t, decltype(du32)> du64;
  return DemoteTo(du32, PromoteTo(du64, v));
}
template <class D, HWY_IF_U32_D(D), HWY_IF_V_SIZE_D(D, 16)>
HWY_API VFromD<D> ConvertTo(D du32,
                            Vec128<float, Rebind<float, D>().MaxLanes()> v) {
  const RepartitionToWide<decltype(du32)> du64;
  return OrderedDemote2To(du32, PromoteLowerTo(du64, v),
                          PromoteUpperTo(du64, v));
}
#else  // Z15 or VSX
template <class D, HWY_IF_U32_D(D)>
HWY_API VFromD<D> ConvertTo(D /* tag */,
                            Vec128<float, Rebind<float, D>().MaxLanes()> v) {
#if defined(__OPTIMIZE__)
  if (detail::IsConstantRawAltivecVect(v.raw)) {
    constexpr uint32_t kMaxU32 = LimitsMax<uint32_t>();
    return Dup128VecFromValues(
        D(),
        (v.raw[0] >= 0.0f)
            ? ((v.raw[0] < 4294967296.0f) ? static_cast<uint32_t>(v.raw[0])
                                          : kMaxU32)
            : 0,
        (v.raw[1] >= 0.0f)
            ? ((v.raw[1] < 4294967296.0f) ? static_cast<uint32_t>(v.raw[1])
                                          : kMaxU32)
            : 0,
        (v.raw[2] >= 0.0f)
            ? ((v.raw[2] < 4294967296.0f) ? static_cast<uint32_t>(v.raw[2])
                                          : kMaxU32)
            : 0,
        (v.raw[3] >= 0.0f)
            ? ((v.raw[3] < 4294967296.0f) ? static_cast<uint32_t>(v.raw[3])
                                          : kMaxU32)
            : 0);
  }
#endif

<<<<<<< HEAD
#if HWY_S390X_HAVE_Z15
  // Use inline assembly on Z15 to avoid undefined behavior if v[i] is not in
  // the range of an uint32_t
  __vector unsigned int raw_result;
  __asm__("vclfeb %0,%1,0,5" : "=v"(raw_result) : "v"(v.raw));
  return VFromD<D>{raw_result};
#else  // VSX
=======
>>>>>>> 92f1713d
  HWY_DIAGNOSTICS(push)
#if HWY_COMPILER_CLANG
  HWY_DIAGNOSTICS_OFF(disable : 5219, ignored "-Wdeprecate-lax-vec-conv-all")
#endif
  VFromD<D> result{vec_ctu(v.raw, 0)};
  HWY_DIAGNOSTICS(pop)
  return result;
#endif
}
#endif  // HWY_S390X_HAVE_Z14 && !HWY_S390X_HAVE_Z15

template <class D, HWY_IF_U64_D(D)>
HWY_API VFromD<D> ConvertTo(D /* tag */,
                            Vec128<double, Rebind<double, D>().MaxLanes()> v) {
  HWY_DIAGNOSTICS(push)
#if HWY_COMPILER_CLANG
  HWY_DIAGNOSTICS_OFF(disable : 5219, ignored "-Wdeprecate-lax-vec-conv-all")
#endif

#if defined(__OPTIMIZE__)
  if (detail::IsConstantRawAltivecVect(v.raw)) {
    constexpr uint64_t kMaxU64 = LimitsMax<uint64_t>();
    return Dup128VecFromValues(
        D(),
        (v.raw[0] >= 0.0) ? ((v.raw[0] < 18446744073709551616.0)
                                 ? static_cast<uint64_t>(v.raw[0])
                                 : kMaxU64)
                          : 0,
        (v.raw[1] >= 0.0) ? ((v.raw[1] < 18446744073709551616.0)
                                 ? static_cast<uint64_t>(v.raw[1])
                                 : kMaxU64)
                          : 0);
  }
#endif

  // Use inline assembly to avoid undefined behavior if v[i] is not within the
  // range of an uint64_t
  __vector unsigned long long raw_result;
<<<<<<< HEAD
#if HWY_S390X_HAVE_Z14
  __asm__("vclgdb %0,%1,0,5" : "=v"(raw_result) : "v"(v.raw));
#else  // VSX
  __asm__("xvcvdpuxds %x0,%x1" : "=wa"(raw_result) : "wa"(v.raw));
#endif
=======
  __asm__("xvcvdpuxds %x0,%x1"
          : "=wa"(raw_result)
          : "wa"(detail::VsxF2INormalizeSrcVals(v).raw));
>>>>>>> 92f1713d
  return VFromD<D>{raw_result};
}

// ------------------------------ Floating-point rounding (ConvertTo)

// Toward nearest integer, ties to even
template <size_t N>
HWY_API Vec128<float, N> Round(Vec128<float, N> v) {
  return Vec128<float, N>{vec_round(v.raw)};
}

template <size_t N>
HWY_API Vec128<double, N> Round(Vec128<double, N> v) {
#if HWY_S390X_HAVE_Z14
  return Vec128<double, N>{vec_round(v.raw)};
#else
  return Vec128<double, N>{vec_rint(v.raw)};
#endif
}

template <size_t N>
HWY_API Vec128<int32_t, N> NearestInt(Vec128<float, N> v) {
  const DFromV<decltype(v)> d;
  const RebindToSigned<decltype(d)> di;
  return ConvertTo(di, Round(v));
}

template <size_t N>
HWY_API Vec128<int32_t, N> NearestInt(Vec128<float, N> v) {
  const DFromV<decltype(v)> d;
  const RebindToSigned<decltype(d)> di;
  return ConvertTo(di, Round(v));
}

// Toward zero, aka truncate
template <typename T, size_t N, HWY_IF_FLOAT(T)>
HWY_API Vec128<T, N> Trunc(Vec128<T, N> v) {
  return Vec128<T, N>{vec_trunc(v.raw)};
}

// Toward +infinity, aka ceiling
template <typename T, size_t N, HWY_IF_FLOAT(T)>
HWY_API Vec128<T, N> Ceil(Vec128<T, N> v) {
  return Vec128<T, N>{vec_ceil(v.raw)};
}

// Toward -infinity, aka floor
template <typename T, size_t N, HWY_IF_FLOAT(T)>
HWY_API Vec128<T, N> Floor(Vec128<T, N> v) {
  return Vec128<T, N>{vec_floor(v.raw)};
}

// ------------------------------ Floating-point classification

template <typename T, size_t N>
HWY_API Mask128<T, N> IsNaN(Vec128<T, N> v) {
  static_assert(IsFloat<T>(), "Only for float");
  return v != v;
}

template <typename T, size_t N>
HWY_API Mask128<T, N> IsInf(Vec128<T, N> v) {
  static_assert(IsFloat<T>(), "Only for float");
  using TU = MakeUnsigned<T>;
  const DFromV<decltype(v)> d;
  const RebindToUnsigned<decltype(d)> du;
  const VFromD<decltype(du)> vu = BitCast(du, v);
  // 'Shift left' to clear the sign bit, check for exponent=max and mantissa=0.
  return RebindMask(
      d,
      Eq(Add(vu, vu), Set(du, static_cast<TU>(hwy::MaxExponentTimes2<T>()))));
}

// Returns whether normal/subnormal/zero.
template <typename T, size_t N>
HWY_API Mask128<T, N> IsFinite(Vec128<T, N> v) {
  static_assert(IsFloat<T>(), "Only for float");
  using TU = MakeUnsigned<T>;
  const DFromV<decltype(v)> d;
  const RebindToUnsigned<decltype(d)> du;
  const VFromD<decltype(du)> vu = BitCast(du, v);
  // 'Shift left' to clear the sign bit, check for exponent<max.
  return RebindMask(
      d,
      Lt(Add(vu, vu), Set(du, static_cast<TU>(hwy::MaxExponentTimes2<T>()))));
}

// ================================================== CRYPTO

#if !HWY_S390X_HAVE_Z14 && !defined(HWY_DISABLE_PPC8_CRYPTO)

// Per-target flag to prevent generic_ops-inl.h from defining AESRound.
#ifdef HWY_NATIVE_AES
#undef HWY_NATIVE_AES
#else
#define HWY_NATIVE_AES
#endif

namespace detail {
#if HWY_COMPILER_CLANG && HWY_COMPILER_CLANG < 1600
using CipherTag = Full128<uint64_t>;
#else
using CipherTag = Full128<uint8_t>;
#endif  // !HWY_COMPILER_CLANG
using CipherVec = VFromD<CipherTag>;
}  // namespace detail

HWY_API Vec128<uint8_t> AESRound(Vec128<uint8_t> state,
                                 Vec128<uint8_t> round_key) {
  const detail::CipherTag dc;
  const Full128<uint8_t> du8;
#if HWY_IS_LITTLE_ENDIAN
  return Reverse(du8,
                 BitCast(du8, detail::CipherVec{vec_cipher_be(
                                  BitCast(dc, Reverse(du8, state)).raw,
                                  BitCast(dc, Reverse(du8, round_key)).raw)}));
#else
  return BitCast(du8, detail::CipherVec{vec_cipher_be(
                          BitCast(dc, state).raw, BitCast(dc, round_key).raw)});
#endif
}

HWY_API Vec128<uint8_t> AESLastRound(Vec128<uint8_t> state,
                                     Vec128<uint8_t> round_key) {
  const detail::CipherTag dc;
  const Full128<uint8_t> du8;
#if HWY_IS_LITTLE_ENDIAN
  return Reverse(du8,
                 BitCast(du8, detail::CipherVec{vec_cipherlast_be(
                                  BitCast(dc, Reverse(du8, state)).raw,
                                  BitCast(dc, Reverse(du8, round_key)).raw)}));
#else
  return BitCast(du8, detail::CipherVec{vec_cipherlast_be(
                          BitCast(dc, state).raw, BitCast(dc, round_key).raw)});
#endif
}

HWY_API Vec128<uint8_t> AESRoundInv(Vec128<uint8_t> state,
                                    Vec128<uint8_t> round_key) {
  const detail::CipherTag dc;
  const Full128<uint8_t> du8;
#if HWY_IS_LITTLE_ENDIAN
  return Xor(Reverse(du8, BitCast(du8, detail::CipherVec{vec_ncipher_be(
                                           BitCast(dc, Reverse(du8, state)).raw,
                                           Zero(dc).raw)})),
             round_key);
#else
  return Xor(BitCast(du8, detail::CipherVec{vec_ncipher_be(
                              BitCast(dc, state).raw, Zero(dc).raw)}),
             round_key);
#endif
}

HWY_API Vec128<uint8_t> AESLastRoundInv(Vec128<uint8_t> state,
                                        Vec128<uint8_t> round_key) {
  const detail::CipherTag dc;
  const Full128<uint8_t> du8;
#if HWY_IS_LITTLE_ENDIAN
  return Reverse(du8,
                 BitCast(du8, detail::CipherVec{vec_ncipherlast_be(
                                  BitCast(dc, Reverse(du8, state)).raw,
                                  BitCast(dc, Reverse(du8, round_key)).raw)}));
#else
  return BitCast(du8, detail::CipherVec{vec_ncipherlast_be(
                          BitCast(dc, state).raw, BitCast(dc, round_key).raw)});
#endif
}

HWY_API Vec128<uint8_t> AESInvMixColumns(Vec128<uint8_t> state) {
  const Full128<uint8_t> du8;
  const auto zero = Zero(du8);

  // PPC8/PPC9/PPC10 does not have a single instruction for the AES
  // InvMixColumns operation like ARM Crypto, SVE2 Crypto, or AES-NI do.

  // The AESInvMixColumns operation can be carried out on PPC8/PPC9/PPC10
  // by doing an AESLastRound operation with a zero round_key followed by an
  // AESRoundInv operation with a zero round_key.
  return AESRoundInv(AESLastRound(state, zero), zero);
}

template <uint8_t kRcon>
HWY_API Vec128<uint8_t> AESKeyGenAssist(Vec128<uint8_t> v) {
  constexpr __vector unsigned char kRconXorMask = {0, 0, 0, 0, kRcon, 0, 0, 0,
                                                   0, 0, 0, 0, kRcon, 0, 0, 0};
  constexpr __vector unsigned char kRotWordShuffle = {
      4, 5, 6, 7, 5, 6, 7, 4, 12, 13, 14, 15, 13, 14, 15, 12};
  const detail::CipherTag dc;
  const Full128<uint8_t> du8;
  const auto sub_word_result =
      BitCast(du8, detail::CipherVec{vec_sbox_be(BitCast(dc, v).raw)});
  const auto rot_word_result =
      TableLookupBytes(sub_word_result, Vec128<uint8_t>{kRotWordShuffle});
  return Xor(rot_word_result, Vec128<uint8_t>{kRconXorMask});
}

template <size_t N>
HWY_API Vec128<uint64_t, N> CLMulLower(Vec128<uint64_t, N> a,
                                       Vec128<uint64_t, N> b) {
  // NOTE: Lane 1 of both a and b need to be zeroed out for the
  // vec_pmsum_be operation below as the vec_pmsum_be operation
  // does a carryless multiplication of each 64-bit half and then
  // adds the two halves using an bitwise XOR operation.

  const DFromV<decltype(a)> d;
  const auto zero = Zero(d);

  using VU64 = __vector unsigned long long;
  const VU64 pmsum_result = reinterpret_cast<VU64>(
      vec_pmsum_be(InterleaveLower(a, zero).raw, InterleaveLower(b, zero).raw));

#if HWY_IS_LITTLE_ENDIAN
  return Vec128<uint64_t, N>{pmsum_result};
#else
  // Need to swap the two halves of pmsum_result on big-endian targets as
  // the upper 64 bits of the carryless multiplication result are in lane 0 of
  // pmsum_result and the lower 64 bits of the carryless multiplication result
  // are in lane 1 of mul128_result
  return Vec128<uint64_t, N>{vec_sld(pmsum_result, pmsum_result, 8)};
#endif
}

template <size_t N>
HWY_API Vec128<uint64_t, N> CLMulUpper(Vec128<uint64_t, N> a,
                                       Vec128<uint64_t, N> b) {
  // NOTE: Lane 0 of both a and b need to be zeroed out for the
  // vec_pmsum_be operation below as the vec_pmsum_be operation
  // does a carryless multiplication of each 64-bit half and then
  // adds the two halves using an bitwise XOR operation.

  const DFromV<decltype(a)> d;
  const auto zero = Zero(d);

  using VU64 = __vector unsigned long long;
  const VU64 pmsum_result = reinterpret_cast<VU64>(
      vec_pmsum_be(vec_mergel(zero.raw, a.raw), vec_mergel(zero.raw, b.raw)));

#if HWY_IS_LITTLE_ENDIAN
  return Vec128<uint64_t, N>{pmsum_result};
#else
  // Need to swap the two halves of pmsum_result on big-endian targets as
  // the upper 64 bits of the carryless multiplication result are in lane 0 of
  // pmsum_result and the lower 64 bits of the carryless multiplication result
  // are in lane 1 of mul128_result
  return Vec128<uint64_t, N>{vec_sld(pmsum_result, pmsum_result, 8)};
#endif
}

#endif  // !defined(HWY_DISABLE_PPC8_CRYPTO)

// ================================================== MISC

// ------------------------------ LoadMaskBits (TestBit)

namespace detail {

template <class D, HWY_IF_T_SIZE_D(D, 1)>
HWY_INLINE MFromD<D> LoadMaskBits128(D /*d*/, uint64_t mask_bits) {
#if HWY_PPC_HAVE_10
  const Vec128<uint8_t> mask_vec{vec_genbm(mask_bits)};

#if HWY_IS_LITTLE_ENDIAN
  return MFromD<D>{MaskFromVec(mask_vec).raw};
#else
  return MFromD<D>{MaskFromVec(Reverse(Full128<uint8_t>(), mask_vec)).raw};
#endif  // HWY_IS_LITTLE_ENDIAN

#else  // PPC9 or earlier
  const Full128<uint8_t> du8;
  const Full128<uint16_t> du16;
  const Vec128<uint8_t> vbits =
      BitCast(du8, Set(du16, static_cast<uint16_t>(mask_bits)));

  // Replicate bytes 8x such that each byte contains the bit that governs it.
#if HWY_IS_LITTLE_ENDIAN
  const __vector unsigned char kRep8 = {0, 0, 0, 0, 0, 0, 0, 0,
                                        1, 1, 1, 1, 1, 1, 1, 1};
#else
  const __vector unsigned char kRep8 = {1, 1, 1, 1, 1, 1, 1, 1,
                                        0, 0, 0, 0, 0, 0, 0, 0};
#endif  // HWY_IS_LITTLE_ENDIAN

  const Vec128<uint8_t> rep8{vec_perm(vbits.raw, vbits.raw, kRep8)};
  const __vector unsigned char kBit = {1, 2, 4, 8, 16, 32, 64, 128,
                                       1, 2, 4, 8, 16, 32, 64, 128};
  return MFromD<D>{TestBit(rep8, Vec128<uint8_t>{kBit}).raw};
#endif  // HWY_PPC_HAVE_10
}

template <class D, HWY_IF_T_SIZE_D(D, 2)>
HWY_INLINE MFromD<D> LoadMaskBits128(D /*d*/, uint64_t mask_bits) {
#if HWY_PPC_HAVE_10
  const Vec128<uint16_t> mask_vec{vec_genhm(mask_bits)};

#if HWY_IS_LITTLE_ENDIAN
  return MFromD<D>{MaskFromVec(mask_vec).raw};
#else
  return MFromD<D>{MaskFromVec(Reverse(Full128<uint16_t>(), mask_vec)).raw};
#endif  // HWY_IS_LITTLE_ENDIAN

#else   // PPC9 or earlier
  const __vector unsigned short kBit = {1, 2, 4, 8, 16, 32, 64, 128};
  const auto vmask_bits =
      Set(Full128<uint16_t>(), static_cast<uint16_t>(mask_bits));
  return MFromD<D>{TestBit(vmask_bits, Vec128<uint16_t>{kBit}).raw};
#endif  // HWY_PPC_HAVE_10
}

template <class D, HWY_IF_T_SIZE_D(D, 4)>
HWY_INLINE MFromD<D> LoadMaskBits128(D /*d*/, uint64_t mask_bits) {
#if HWY_PPC_HAVE_10
  const Vec128<uint32_t> mask_vec{vec_genwm(mask_bits)};

#if HWY_IS_LITTLE_ENDIAN
  return MFromD<D>{MaskFromVec(mask_vec).raw};
#else
  return MFromD<D>{MaskFromVec(Reverse(Full128<uint32_t>(), mask_vec)).raw};
#endif  // HWY_IS_LITTLE_ENDIAN

#else   // PPC9 or earlier
  const __vector unsigned int kBit = {1, 2, 4, 8};
  const auto vmask_bits =
      Set(Full128<uint32_t>(), static_cast<uint32_t>(mask_bits));
  return MFromD<D>{TestBit(vmask_bits, Vec128<uint32_t>{kBit}).raw};
#endif  // HWY_PPC_HAVE_10
}

template <class D, HWY_IF_T_SIZE_D(D, 8)>
HWY_INLINE MFromD<D> LoadMaskBits128(D /*d*/, uint64_t mask_bits) {
#if HWY_PPC_HAVE_10
  const Vec128<uint64_t> mask_vec{vec_gendm(mask_bits)};

#if HWY_IS_LITTLE_ENDIAN
  return MFromD<D>{MaskFromVec(mask_vec).raw};
#else
  return MFromD<D>{MaskFromVec(Reverse(Full128<uint64_t>(), mask_vec)).raw};
#endif  // HWY_IS_LITTLE_ENDIAN

#else   // PPC9 or earlier
  const __vector unsigned long long kBit = {1, 2};
  const auto vmask_bits =
      Set(Full128<uint64_t>(), static_cast<uint64_t>(mask_bits));
  return MFromD<D>{TestBit(vmask_bits, Vec128<uint64_t>{kBit}).raw};
#endif  // HWY_PPC_HAVE_10
}

}  // namespace detail

// `p` points to at least 8 readable bytes, not all of which need be valid.
template <class D, HWY_IF_LANES_LE_D(D, 8)>
HWY_API MFromD<D> LoadMaskBits(D d, const uint8_t* HWY_RESTRICT bits) {
  // If there are 8 or fewer lanes, simply convert bits[0] to a uint64_t
  uint64_t mask_bits = bits[0];

  constexpr size_t kN = MaxLanes(d);
  if (kN < 8) mask_bits &= (1u << kN) - 1;

  return detail::LoadMaskBits128(d, mask_bits);
}

template <class D, HWY_IF_LANES_D(D, 16)>
HWY_API MFromD<D> LoadMaskBits(D d, const uint8_t* HWY_RESTRICT bits) {
  // First, copy the mask bits to a uint16_t as there as there are at most
  // 16 lanes in a vector.

  // Copying the mask bits to a uint16_t first will also ensure that the
  // mask bits are loaded into the lower 16 bits on big-endian PPC targets.
  uint16_t u16_mask_bits;
  CopyBytes<sizeof(uint16_t)>(bits, &u16_mask_bits);

#if HWY_IS_LITTLE_ENDIAN
  return detail::LoadMaskBits128(d, u16_mask_bits);
#else
  // On big-endian targets, u16_mask_bits need to be byte swapped as bits
  // contains the mask bits in little-endian byte order

  // GCC/Clang will optimize the load of u16_mask_bits and byte swap to a
  // single lhbrx instruction on big-endian PPC targets when optimizations
  // are enabled.
#if HWY_HAS_BUILTIN(__builtin_bswap16)
  return detail::LoadMaskBits128(d, __builtin_bswap16(u16_mask_bits));
#else
  return detail::LoadMaskBits128(
      d, static_cast<uint16_t>((u16_mask_bits << 8) | (u16_mask_bits >> 8)));
#endif
#endif
}

template <typename T>
struct CompressIsPartition {
  // generic_ops-inl does not guarantee IsPartition for 8-bit.
  enum { value = (sizeof(T) != 1) };
};

// ------------------------------ Dup128MaskFromMaskBits

template <class D>
HWY_API MFromD<D> Dup128MaskFromMaskBits(D d, unsigned mask_bits) {
  constexpr size_t kN = MaxLanes(d);
  if (kN < 8) mask_bits &= (1u << kN) - 1;
  return detail::LoadMaskBits128(d, mask_bits);
}

// ------------------------------ StoreMaskBits

namespace detail {

#if !HWY_S390X_HAVE_Z14 && (!HWY_PPC_HAVE_10 || HWY_IS_BIG_ENDIAN)
// fallback for missing vec_extractm
template <size_t N>
HWY_INLINE uint64_t ExtractSignBits(Vec128<uint8_t, N> sign_bits,
                                    __vector unsigned char bit_shuffle) {
  // clang POWER8 and 9 targets appear to differ in their return type of
  // vec_vbpermq: unsigned or signed, so cast to avoid a warning.
  using VU64 = detail::Raw128<uint64_t>::type;
  const Vec128<uint64_t> extracted{
      reinterpret_cast<VU64>(vec_vbpermq(sign_bits.raw, bit_shuffle))};
  return extracted.raw[HWY_IS_LITTLE_ENDIAN];
}

#endif  // !HWY_S390X_HAVE_Z14 && !HWY_PPC_HAVE_10

#if HWY_S390X_HAVE_Z14
template <typename T, size_t N, HWY_IF_V_SIZE_LE(T, N, 8)>
HWY_INLINE uint64_t BitsFromMask(hwy::SizeTag<1> /*tag*/, Mask128<T, N> mask) {
  const DFromM<decltype(mask)> d;
  const Repartition<uint8_t, decltype(d)> du8;
  const VFromD<decltype(du8)> sign_bits = BitCast(du8, VecFromMask(d, mask));

  return ReduceSum(
      du8, And(sign_bits, Dup128VecFromValues(du8, 1, 2, 4, 8, 16, 32, 64, 128,
                                              1, 2, 4, 8, 16, 32, 64, 128)));
}

template <typename T>
HWY_INLINE uint64_t BitsFromMask(hwy::SizeTag<1> /*tag*/, Mask128<T> mask) {
  const DFromM<decltype(mask)> d;
  const Repartition<uint8_t, decltype(d)> du8;
  const Repartition<uint64_t, decltype(d)> du64;
  const VFromD<decltype(du8)> sign_bits = BitCast(du8, VecFromMask(d, mask));

  const auto mask_bytes = SumsOf8(
      And(sign_bits, Dup128VecFromValues(du8, 1, 2, 4, 8, 16, 32, 64, 128, 1, 2,
                                         4, 8, 16, 32, 64, 128)));

  const Rebind<uint8_t, decltype(du64)> du8_2;
  const Repartition<uint16_t, decltype(du8_2)> du16_1;
  return GetLane(
      BitCast(du16_1, TruncateTo(du8_2, Reverse2(du64, mask_bytes))));
}
#else
template <typename T, size_t N>
HWY_INLINE uint64_t BitsFromMask(hwy::SizeTag<1> /*tag*/, Mask128<T, N> mask) {
  const DFromM<decltype(mask)> d;
  const Repartition<uint8_t, decltype(d)> du8;
  const VFromD<decltype(du8)> sign_bits = BitCast(du8, VecFromMask(d, mask));

#if HWY_PPC_HAVE_10 && HWY_IS_LITTLE_ENDIAN
  return static_cast<uint64_t>(vec_extractm(sign_bits.raw));
#else   // PPC8, PPC9, or big-endian PPC10
  const __vector unsigned char kBitShuffle = {120, 112, 104, 96, 88, 80, 72, 64,
                                              56,  48,  40,  32, 24, 16, 8,  0};
  return ExtractSignBits(sign_bits, kBitShuffle);
#endif  // HWY_PPC_HAVE_10 && HWY_IS_LITTLE_ENDIAN
}
#endif  // HWY_S390X_HAVE_Z14

template <typename T, size_t N>
HWY_INLINE uint64_t BitsFromMask(hwy::SizeTag<2> /*tag*/, Mask128<T, N> mask) {
  const DFromM<decltype(mask)> d;
  const RebindToUnsigned<decltype(d)> du;

#if HWY_S390X_HAVE_Z14
  const VFromD<decltype(du)> sign_bits = BitCast(du, VecFromMask(d, mask));
  return ReduceSum(
      du, And(sign_bits, Dup128VecFromValues(du, 1, 2, 4, 8, 16, 32, 64, 128)));
#else  // VSX
  const Repartition<uint8_t, decltype(d)> du8;
  const VFromD<decltype(du8)> sign_bits = BitCast(du8, VecFromMask(d, mask));

#if HWY_PPC_HAVE_10 && HWY_IS_LITTLE_ENDIAN
  return static_cast<uint64_t>(vec_extractm(BitCast(du, sign_bits).raw));
#else  // PPC8, PPC9, or big-endian PPC10
  (void)du;
#if HWY_IS_LITTLE_ENDIAN
  const __vector unsigned char kBitShuffle = {
      112, 96, 80, 64, 48, 32, 16, 0, 128, 128, 128, 128, 128, 128, 128, 128};
#else
  const __vector unsigned char kBitShuffle = {
      128, 128, 128, 128, 128, 128, 128, 128, 112, 96, 80, 64, 48, 32, 16, 0};
#endif
  return ExtractSignBits(sign_bits, kBitShuffle);
#endif  // HWY_PPC_HAVE_10
#endif  // HWY_S390X_HAVE_Z14
}

template <typename T, size_t N>
HWY_INLINE uint64_t BitsFromMask(hwy::SizeTag<4> /*tag*/, Mask128<T, N> mask) {
  const DFromM<decltype(mask)> d;
  const RebindToUnsigned<decltype(d)> du;

#if HWY_S390X_HAVE_Z14
  const VFromD<decltype(du)> sign_bits = BitCast(du, VecFromMask(d, mask));
  return ReduceSum(du, And(sign_bits, Dup128VecFromValues(du, 1, 2, 4, 8)));
#else  // VSX
  const Repartition<uint8_t, decltype(d)> du8;
  const VFromD<decltype(du8)> sign_bits = BitCast(du8, VecFromMask(d, mask));

#if HWY_PPC_HAVE_10 && HWY_IS_LITTLE_ENDIAN
  return static_cast<uint64_t>(vec_extractm(BitCast(du, sign_bits).raw));
#else  // PPC8, PPC9, or big-endian PPC10
  (void)du;
#if HWY_IS_LITTLE_ENDIAN
  const __vector unsigned char kBitShuffle = {96,  64,  32,  0,   128, 128,
                                              128, 128, 128, 128, 128, 128,
                                              128, 128, 128, 128};
#else
  const __vector unsigned char kBitShuffle = {128, 128, 128, 128, 128, 128,
                                              128, 128, 128, 128, 128, 128,
                                              96,  64,  32,  0};
#endif
  return ExtractSignBits(sign_bits, kBitShuffle);
#endif  // HWY_PPC_HAVE_10
#endif  // HWY_S390X_HAVE_Z14
}

template <typename T, size_t N>
HWY_INLINE uint64_t BitsFromMask(hwy::SizeTag<8> /*tag*/, Mask128<T, N> mask) {
  const DFromM<decltype(mask)> d;
  const RebindToUnsigned<decltype(d)> du;

#if HWY_S390X_HAVE_Z14
  const VFromD<decltype(du)> sign_bits = BitCast(du, VecFromMask(d, mask));
  return ReduceSum(du, And(sign_bits, Dup128VecFromValues(du, 1, 2)));
#else  // VSX
  const Repartition<uint8_t, decltype(d)> du8;
  const VFromD<decltype(du8)> sign_bits = BitCast(du8, VecFromMask(d, mask));

#if HWY_PPC_HAVE_10 && HWY_IS_LITTLE_ENDIAN
  return static_cast<uint64_t>(vec_extractm(BitCast(du, sign_bits).raw));
#else
  (void)du;
#if HWY_IS_LITTLE_ENDIAN
  const __vector unsigned char kBitShuffle = {64,  0,   128, 128, 128, 128,
                                              128, 128, 128, 128, 128, 128,
                                              128, 128, 128, 128};
#else
  const __vector unsigned char kBitShuffle = {128, 128, 128, 128, 128, 128,
                                              128, 128, 128, 128, 128, 128,
                                              128, 128, 64,  0};
#endif
  return ExtractSignBits(sign_bits, kBitShuffle);
#endif  // HWY_PPC_HAVE_10
#endif  // HWY_S390X_HAVE_Z14
}

// Returns the lowest N of the mask bits.
template <typename T, size_t N>
constexpr uint64_t OnlyActive(uint64_t mask_bits) {
  return ((N * sizeof(T)) == 16) ? mask_bits : mask_bits & ((1ull << N) - 1);
}

template <typename T, size_t N>
HWY_INLINE uint64_t BitsFromMask(Mask128<T, N> mask) {
  return OnlyActive<T, N>(BitsFromMask(hwy::SizeTag<sizeof(T)>(), mask));
}

}  // namespace detail

// `p` points to at least 8 writable bytes.
template <class D, HWY_IF_LANES_LE_D(D, 8)>
HWY_API size_t StoreMaskBits(D /*d*/, MFromD<D> mask, uint8_t* bits) {
  // For vectors with 8 or fewer lanes, simply cast the result of BitsFromMask
  // to an uint8_t and store the result in bits[0].
  bits[0] = static_cast<uint8_t>(detail::BitsFromMask(mask));
  return sizeof(uint8_t);
}

template <class D, HWY_IF_LANES_D(D, 16)>
HWY_API size_t StoreMaskBits(D /*d*/, MFromD<D> mask, uint8_t* bits) {
  const auto mask_bits = detail::BitsFromMask(mask);

  // First convert mask_bits to a uint16_t as we only want to store
  // the lower 16 bits of mask_bits as there are 16 lanes in mask.

  // Converting mask_bits to a uint16_t first will also ensure that
  // the lower 16 bits of mask_bits are stored instead of the upper 16 bits
  // of mask_bits on big-endian PPC targets.
#if HWY_IS_LITTLE_ENDIAN
  const uint16_t u16_mask_bits = static_cast<uint16_t>(mask_bits);
#else
  // On big-endian targets, the bytes of mask_bits need to be swapped
  // as StoreMaskBits expects the mask bits to be stored in little-endian
  // byte order.

  // GCC will also optimize the byte swap and CopyBytes operations below
  // to a single sthbrx instruction when optimizations are enabled on
  // big-endian PPC targets
#if HWY_HAS_BUILTIN(__builtin_bswap16)
  const uint16_t u16_mask_bits =
      __builtin_bswap16(static_cast<uint16_t>(mask_bits));
#else
  const uint16_t u16_mask_bits = static_cast<uint16_t>(
      (mask_bits << 8) | (static_cast<uint16_t>(mask_bits) >> 8));
#endif
#endif

  CopyBytes<sizeof(uint16_t)>(&u16_mask_bits, bits);
  return sizeof(uint16_t);
}

// ------------------------------ Mask testing

template <class D, HWY_IF_V_SIZE_D(D, 16)>
HWY_API bool AllFalse(D d, MFromD<D> mask) {
  const RebindToUnsigned<decltype(d)> du;
  return static_cast<bool>(
      vec_all_eq(VecFromMask(du, RebindMask(du, mask)).raw, Zero(du).raw));
}

template <class D, HWY_IF_V_SIZE_D(D, 16)>
HWY_API bool AllTrue(D d, MFromD<D> mask) {
  const RebindToUnsigned<decltype(d)> du;
  using TU = TFromD<decltype(du)>;
  return static_cast<bool>(vec_all_eq(VecFromMask(du, RebindMask(du, mask)).raw,
                                      Set(du, hwy::LimitsMax<TU>()).raw));
}

template <class D, HWY_IF_V_SIZE_LE_D(D, 8)>
HWY_API bool AllFalse(D d, MFromD<D> mask) {
  const Full128<TFromD<D>> d_full;
  constexpr size_t kN = MaxLanes(d);
  return AllFalse(d_full,
                  And(MFromD<decltype(d_full)>{mask.raw}, FirstN(d_full, kN)));
}

template <class D, HWY_IF_V_SIZE_LE_D(D, 8)>
HWY_API bool AllTrue(D d, MFromD<D> mask) {
  const Full128<TFromD<D>> d_full;
  constexpr size_t kN = MaxLanes(d);
  return AllTrue(
      d_full, Or(MFromD<decltype(d_full)>{mask.raw}, Not(FirstN(d_full, kN))));
}

template <class D>
HWY_API size_t CountTrue(D /* tag */, MFromD<D> mask) {
  return PopCount(detail::BitsFromMask(mask));
}

#if HWY_PPC_HAVE_9 && (!HWY_PPC_HAVE_10 || HWY_IS_BIG_ENDIAN)
namespace detail {

template <class V>
static HWY_INLINE size_t VsxCntlzLsbb(V v) {
#if HWY_COMPILER_GCC_ACTUAL && HWY_COMPILER_GCC_ACTUAL < 1200 && \
    HWY_IS_LITTLE_ENDIAN
  // Use inline assembly to work around bug in GCC 11 and earlier on
  // little-endian PPC9
  int idx;
  __asm__("vctzlsbb %0,%1" : "=r"(idx) : "v"(v.raw));
  return static_cast<size_t>(idx);
#else
  return static_cast<size_t>(vec_cntlz_lsbb(v.raw));
#endif
}

template <class V>
static HWY_INLINE size_t VsxCnttzLsbb(V v) {
#if HWY_COMPILER_GCC_ACTUAL && HWY_COMPILER_GCC_ACTUAL < 1200 && \
    HWY_IS_LITTLE_ENDIAN
  // Use inline assembly to work around bug in GCC 11 and earlier on
  // little-endian PPC9
  int idx;
  __asm__("vclzlsbb %0,%1" : "=r"(idx) : "v"(v.raw));
  return static_cast<size_t>(idx);
#else
  return static_cast<size_t>(vec_cnttz_lsbb(v.raw));
#endif
}

}  // namespace detail
#endif

template <class D, typename T = TFromD<D>>
HWY_API size_t FindKnownFirstTrue(D d, MFromD<D> mask) {
// For little-endian PPC10, BitsFromMask is already efficient.
#if HWY_PPC_HAVE_9 && (!HWY_PPC_HAVE_10 || HWY_IS_BIG_ENDIAN)
  if (detail::IsFull(d)) {
    const Repartition<uint8_t, D> d8;
    const auto bytes = BitCast(d8, VecFromMask(d, mask));
    return detail::VsxCntlzLsbb(bytes) / sizeof(T);
  }
#endif  // HWY_PPC_HAVE_9 && (!HWY_PPC_HAVE_10 || HWY_IS_BIG_ENDIAN)
  (void)d;
  return Num0BitsBelowLS1Bit_Nonzero64(detail::BitsFromMask(mask));
}

template <class D, typename T = TFromD<D>>
HWY_API intptr_t FindFirstTrue(D d, MFromD<D> mask) {
// For little-endian PPC10, BitsFromMask is already efficient.
#if HWY_PPC_HAVE_9 && (!HWY_PPC_HAVE_10 || HWY_IS_BIG_ENDIAN)
  constexpr size_t kN = 16 / sizeof(T);
  if (detail::IsFull(d)) {
    const Repartition<uint8_t, D> d8;
    const auto bytes = BitCast(d8, VecFromMask(d, mask));
    const size_t idx = detail::VsxCntlzLsbb(bytes) / sizeof(T);
    return idx == kN ? -1 : static_cast<intptr_t>(idx);
  }
#endif  // HWY_PPC_HAVE_9 && (!HWY_PPC_HAVE_10 || HWY_IS_BIG_ENDIAN)
  (void)d;
  const uint64_t mask_bits = detail::BitsFromMask(mask);
  return mask_bits ? intptr_t(Num0BitsBelowLS1Bit_Nonzero64(mask_bits)) : -1;
}

template <class D, typename T = TFromD<D>>
HWY_API size_t FindKnownLastTrue(D d, MFromD<D> mask) {
// For little-endian PPC10, BitsFromMask is already efficient.
#if HWY_PPC_HAVE_9 && (!HWY_PPC_HAVE_10 || HWY_IS_BIG_ENDIAN)
  if (detail::IsFull(d)) {
    const Repartition<uint8_t, D> d8;
    const auto bytes = BitCast(d8, VecFromMask(d, mask));
    const size_t idx = detail::VsxCnttzLsbb(bytes) / sizeof(T);
    return 16 / sizeof(T) - 1 - idx;
  }
#endif  // HWY_PPC_HAVE_9 && (!HWY_PPC_HAVE_10 || HWY_IS_BIG_ENDIAN)
  (void)d;
  return 63 - Num0BitsAboveMS1Bit_Nonzero64(detail::BitsFromMask(mask));
}

template <class D, typename T = TFromD<D>>
HWY_API intptr_t FindLastTrue(D d, MFromD<D> mask) {
// For little-endian PPC10, BitsFromMask is already efficient.
#if HWY_PPC_HAVE_9 && (!HWY_PPC_HAVE_10 || HWY_IS_BIG_ENDIAN)
  constexpr size_t kN = 16 / sizeof(T);
  if (detail::IsFull(d)) {
    const Repartition<uint8_t, D> d8;
    const auto bytes = BitCast(d8, VecFromMask(d, mask));
    const size_t idx = detail::VsxCnttzLsbb(bytes) / sizeof(T);
    return idx == kN ? -1 : static_cast<intptr_t>(kN - 1 - idx);
  }
#endif  // HWY_PPC_HAVE_9 && (!HWY_PPC_HAVE_10 || HWY_IS_BIG_ENDIAN)
  (void)d;
  const uint64_t mask_bits = detail::BitsFromMask(mask);
  return mask_bits ? intptr_t(63 - Num0BitsAboveMS1Bit_Nonzero64(mask_bits))
                   : -1;
}

// ------------------------------ Compress, CompressBits

namespace detail {

#if HWY_PPC_HAVE_10
template <bool kIsCompress, class D, HWY_IF_T_SIZE_D(D, 1)>
HWY_INLINE VFromD<D> CompressOrExpandIndicesFromMask(D d, MFromD<D> mask) {
  constexpr unsigned kGenPcvmMode =
      (kIsCompress ? 1u : 0u) | (HWY_IS_LITTLE_ENDIAN ? 2u : 0u);

  // Inline assembly is used instead of the vec_genpcvm intrinsic to work around
  // compiler bugs on little-endian PPC10
  typename detail::Raw128<TFromD<D>>::type idx;
  __asm__("xxgenpcvbm %x0, %1, %2"
          : "=wa"(idx)
          : "v"(mask.raw), "i"(kGenPcvmMode));
  return VFromD<decltype(d)>{idx};
}
template <bool kIsCompress, class D, HWY_IF_T_SIZE_D(D, 2)>
HWY_INLINE VFromD<D> CompressOrExpandIndicesFromMask(D d, MFromD<D> mask) {
  constexpr unsigned kGenPcvmMode =
      (kIsCompress ? 1u : 0u) | (HWY_IS_LITTLE_ENDIAN ? 2u : 0u);

  // Inline assembly is used instead of the vec_genpcvm intrinsic to work around
  // compiler bugs on little-endian PPC10
  typename detail::Raw128<TFromD<D>>::type idx;
  __asm__("xxgenpcvhm %x0, %1, %2"
          : "=wa"(idx)
          : "v"(mask.raw), "i"(kGenPcvmMode));
  return VFromD<decltype(d)>{idx};
}
template <bool kIsCompress, class D, HWY_IF_T_SIZE_D(D, 4)>
HWY_INLINE VFromD<D> CompressOrExpandIndicesFromMask(D d, MFromD<D> mask) {
  constexpr unsigned kGenPcvmMode =
      (kIsCompress ? 1u : 0u) | (HWY_IS_LITTLE_ENDIAN ? 2u : 0u);

  // Inline assembly is used instead of the vec_genpcvm intrinsic to work around
  // compiler bugs on little-endian PPC10
  typename detail::Raw128<TFromD<D>>::type idx;
  __asm__("xxgenpcvwm %x0, %1, %2"
          : "=wa"(idx)
          : "v"(mask.raw), "i"(kGenPcvmMode));
  return VFromD<decltype(d)>{idx};
}
#endif

// Also works for N < 8 because the first 16 4-tuples only reference bytes 0-6.
template <class D, HWY_IF_T_SIZE_D(D, 2)>
HWY_INLINE VFromD<D> IndicesFromBits128(D d, uint64_t mask_bits) {
  HWY_DASSERT(mask_bits < 256);
  const Rebind<uint8_t, decltype(d)> d8;
  const Twice<decltype(d8)> d8t;
  const RebindToUnsigned<decltype(d)> du;

  // To reduce cache footprint, store lane indices and convert to byte indices
  // (2*lane + 0..1), with the doubling baked into the table. It's not clear
  // that the additional cost of unpacking nibbles is worthwhile.
  alignas(16) static constexpr uint8_t table[2048] = {
      // PrintCompress16x8Tables
      0,  2,  4,  6,  8,  10, 12, 14, /**/ 0, 2,  4,  6,  8,  10, 12, 14,  //
      2,  0,  4,  6,  8,  10, 12, 14, /**/ 0, 2,  4,  6,  8,  10, 12, 14,  //
      4,  0,  2,  6,  8,  10, 12, 14, /**/ 0, 4,  2,  6,  8,  10, 12, 14,  //
      2,  4,  0,  6,  8,  10, 12, 14, /**/ 0, 2,  4,  6,  8,  10, 12, 14,  //
      6,  0,  2,  4,  8,  10, 12, 14, /**/ 0, 6,  2,  4,  8,  10, 12, 14,  //
      2,  6,  0,  4,  8,  10, 12, 14, /**/ 0, 2,  6,  4,  8,  10, 12, 14,  //
      4,  6,  0,  2,  8,  10, 12, 14, /**/ 0, 4,  6,  2,  8,  10, 12, 14,  //
      2,  4,  6,  0,  8,  10, 12, 14, /**/ 0, 2,  4,  6,  8,  10, 12, 14,  //
      8,  0,  2,  4,  6,  10, 12, 14, /**/ 0, 8,  2,  4,  6,  10, 12, 14,  //
      2,  8,  0,  4,  6,  10, 12, 14, /**/ 0, 2,  8,  4,  6,  10, 12, 14,  //
      4,  8,  0,  2,  6,  10, 12, 14, /**/ 0, 4,  8,  2,  6,  10, 12, 14,  //
      2,  4,  8,  0,  6,  10, 12, 14, /**/ 0, 2,  4,  8,  6,  10, 12, 14,  //
      6,  8,  0,  2,  4,  10, 12, 14, /**/ 0, 6,  8,  2,  4,  10, 12, 14,  //
      2,  6,  8,  0,  4,  10, 12, 14, /**/ 0, 2,  6,  8,  4,  10, 12, 14,  //
      4,  6,  8,  0,  2,  10, 12, 14, /**/ 0, 4,  6,  8,  2,  10, 12, 14,  //
      2,  4,  6,  8,  0,  10, 12, 14, /**/ 0, 2,  4,  6,  8,  10, 12, 14,  //
      10, 0,  2,  4,  6,  8,  12, 14, /**/ 0, 10, 2,  4,  6,  8,  12, 14,  //
      2,  10, 0,  4,  6,  8,  12, 14, /**/ 0, 2,  10, 4,  6,  8,  12, 14,  //
      4,  10, 0,  2,  6,  8,  12, 14, /**/ 0, 4,  10, 2,  6,  8,  12, 14,  //
      2,  4,  10, 0,  6,  8,  12, 14, /**/ 0, 2,  4,  10, 6,  8,  12, 14,  //
      6,  10, 0,  2,  4,  8,  12, 14, /**/ 0, 6,  10, 2,  4,  8,  12, 14,  //
      2,  6,  10, 0,  4,  8,  12, 14, /**/ 0, 2,  6,  10, 4,  8,  12, 14,  //
      4,  6,  10, 0,  2,  8,  12, 14, /**/ 0, 4,  6,  10, 2,  8,  12, 14,  //
      2,  4,  6,  10, 0,  8,  12, 14, /**/ 0, 2,  4,  6,  10, 8,  12, 14,  //
      8,  10, 0,  2,  4,  6,  12, 14, /**/ 0, 8,  10, 2,  4,  6,  12, 14,  //
      2,  8,  10, 0,  4,  6,  12, 14, /**/ 0, 2,  8,  10, 4,  6,  12, 14,  //
      4,  8,  10, 0,  2,  6,  12, 14, /**/ 0, 4,  8,  10, 2,  6,  12, 14,  //
      2,  4,  8,  10, 0,  6,  12, 14, /**/ 0, 2,  4,  8,  10, 6,  12, 14,  //
      6,  8,  10, 0,  2,  4,  12, 14, /**/ 0, 6,  8,  10, 2,  4,  12, 14,  //
      2,  6,  8,  10, 0,  4,  12, 14, /**/ 0, 2,  6,  8,  10, 4,  12, 14,  //
      4,  6,  8,  10, 0,  2,  12, 14, /**/ 0, 4,  6,  8,  10, 2,  12, 14,  //
      2,  4,  6,  8,  10, 0,  12, 14, /**/ 0, 2,  4,  6,  8,  10, 12, 14,  //
      12, 0,  2,  4,  6,  8,  10, 14, /**/ 0, 12, 2,  4,  6,  8,  10, 14,  //
      2,  12, 0,  4,  6,  8,  10, 14, /**/ 0, 2,  12, 4,  6,  8,  10, 14,  //
      4,  12, 0,  2,  6,  8,  10, 14, /**/ 0, 4,  12, 2,  6,  8,  10, 14,  //
      2,  4,  12, 0,  6,  8,  10, 14, /**/ 0, 2,  4,  12, 6,  8,  10, 14,  //
      6,  12, 0,  2,  4,  8,  10, 14, /**/ 0, 6,  12, 2,  4,  8,  10, 14,  //
      2,  6,  12, 0,  4,  8,  10, 14, /**/ 0, 2,  6,  12, 4,  8,  10, 14,  //
      4,  6,  12, 0,  2,  8,  10, 14, /**/ 0, 4,  6,  12, 2,  8,  10, 14,  //
      2,  4,  6,  12, 0,  8,  10, 14, /**/ 0, 2,  4,  6,  12, 8,  10, 14,  //
      8,  12, 0,  2,  4,  6,  10, 14, /**/ 0, 8,  12, 2,  4,  6,  10, 14,  //
      2,  8,  12, 0,  4,  6,  10, 14, /**/ 0, 2,  8,  12, 4,  6,  10, 14,  //
      4,  8,  12, 0,  2,  6,  10, 14, /**/ 0, 4,  8,  12, 2,  6,  10, 14,  //
      2,  4,  8,  12, 0,  6,  10, 14, /**/ 0, 2,  4,  8,  12, 6,  10, 14,  //
      6,  8,  12, 0,  2,  4,  10, 14, /**/ 0, 6,  8,  12, 2,  4,  10, 14,  //
      2,  6,  8,  12, 0,  4,  10, 14, /**/ 0, 2,  6,  8,  12, 4,  10, 14,  //
      4,  6,  8,  12, 0,  2,  10, 14, /**/ 0, 4,  6,  8,  12, 2,  10, 14,  //
      2,  4,  6,  8,  12, 0,  10, 14, /**/ 0, 2,  4,  6,  8,  12, 10, 14,  //
      10, 12, 0,  2,  4,  6,  8,  14, /**/ 0, 10, 12, 2,  4,  6,  8,  14,  //
      2,  10, 12, 0,  4,  6,  8,  14, /**/ 0, 2,  10, 12, 4,  6,  8,  14,  //
      4,  10, 12, 0,  2,  6,  8,  14, /**/ 0, 4,  10, 12, 2,  6,  8,  14,  //
      2,  4,  10, 12, 0,  6,  8,  14, /**/ 0, 2,  4,  10, 12, 6,  8,  14,  //
      6,  10, 12, 0,  2,  4,  8,  14, /**/ 0, 6,  10, 12, 2,  4,  8,  14,  //
      2,  6,  10, 12, 0,  4,  8,  14, /**/ 0, 2,  6,  10, 12, 4,  8,  14,  //
      4,  6,  10, 12, 0,  2,  8,  14, /**/ 0, 4,  6,  10, 12, 2,  8,  14,  //
      2,  4,  6,  10, 12, 0,  8,  14, /**/ 0, 2,  4,  6,  10, 12, 8,  14,  //
      8,  10, 12, 0,  2,  4,  6,  14, /**/ 0, 8,  10, 12, 2,  4,  6,  14,  //
      2,  8,  10, 12, 0,  4,  6,  14, /**/ 0, 2,  8,  10, 12, 4,  6,  14,  //
      4,  8,  10, 12, 0,  2,  6,  14, /**/ 0, 4,  8,  10, 12, 2,  6,  14,  //
      2,  4,  8,  10, 12, 0,  6,  14, /**/ 0, 2,  4,  8,  10, 12, 6,  14,  //
      6,  8,  10, 12, 0,  2,  4,  14, /**/ 0, 6,  8,  10, 12, 2,  4,  14,  //
      2,  6,  8,  10, 12, 0,  4,  14, /**/ 0, 2,  6,  8,  10, 12, 4,  14,  //
      4,  6,  8,  10, 12, 0,  2,  14, /**/ 0, 4,  6,  8,  10, 12, 2,  14,  //
      2,  4,  6,  8,  10, 12, 0,  14, /**/ 0, 2,  4,  6,  8,  10, 12, 14,  //
      14, 0,  2,  4,  6,  8,  10, 12, /**/ 0, 14, 2,  4,  6,  8,  10, 12,  //
      2,  14, 0,  4,  6,  8,  10, 12, /**/ 0, 2,  14, 4,  6,  8,  10, 12,  //
      4,  14, 0,  2,  6,  8,  10, 12, /**/ 0, 4,  14, 2,  6,  8,  10, 12,  //
      2,  4,  14, 0,  6,  8,  10, 12, /**/ 0, 2,  4,  14, 6,  8,  10, 12,  //
      6,  14, 0,  2,  4,  8,  10, 12, /**/ 0, 6,  14, 2,  4,  8,  10, 12,  //
      2,  6,  14, 0,  4,  8,  10, 12, /**/ 0, 2,  6,  14, 4,  8,  10, 12,  //
      4,  6,  14, 0,  2,  8,  10, 12, /**/ 0, 4,  6,  14, 2,  8,  10, 12,  //
      2,  4,  6,  14, 0,  8,  10, 12, /**/ 0, 2,  4,  6,  14, 8,  10, 12,  //
      8,  14, 0,  2,  4,  6,  10, 12, /**/ 0, 8,  14, 2,  4,  6,  10, 12,  //
      2,  8,  14, 0,  4,  6,  10, 12, /**/ 0, 2,  8,  14, 4,  6,  10, 12,  //
      4,  8,  14, 0,  2,  6,  10, 12, /**/ 0, 4,  8,  14, 2,  6,  10, 12,  //
      2,  4,  8,  14, 0,  6,  10, 12, /**/ 0, 2,  4,  8,  14, 6,  10, 12,  //
      6,  8,  14, 0,  2,  4,  10, 12, /**/ 0, 6,  8,  14, 2,  4,  10, 12,  //
      2,  6,  8,  14, 0,  4,  10, 12, /**/ 0, 2,  6,  8,  14, 4,  10, 12,  //
      4,  6,  8,  14, 0,  2,  10, 12, /**/ 0, 4,  6,  8,  14, 2,  10, 12,  //
      2,  4,  6,  8,  14, 0,  10, 12, /**/ 0, 2,  4,  6,  8,  14, 10, 12,  //
      10, 14, 0,  2,  4,  6,  8,  12, /**/ 0, 10, 14, 2,  4,  6,  8,  12,  //
      2,  10, 14, 0,  4,  6,  8,  12, /**/ 0, 2,  10, 14, 4,  6,  8,  12,  //
      4,  10, 14, 0,  2,  6,  8,  12, /**/ 0, 4,  10, 14, 2,  6,  8,  12,  //
      2,  4,  10, 14, 0,  6,  8,  12, /**/ 0, 2,  4,  10, 14, 6,  8,  12,  //
      6,  10, 14, 0,  2,  4,  8,  12, /**/ 0, 6,  10, 14, 2,  4,  8,  12,  //
      2,  6,  10, 14, 0,  4,  8,  12, /**/ 0, 2,  6,  10, 14, 4,  8,  12,  //
      4,  6,  10, 14, 0,  2,  8,  12, /**/ 0, 4,  6,  10, 14, 2,  8,  12,  //
      2,  4,  6,  10, 14, 0,  8,  12, /**/ 0, 2,  4,  6,  10, 14, 8,  12,  //
      8,  10, 14, 0,  2,  4,  6,  12, /**/ 0, 8,  10, 14, 2,  4,  6,  12,  //
      2,  8,  10, 14, 0,  4,  6,  12, /**/ 0, 2,  8,  10, 14, 4,  6,  12,  //
      4,  8,  10, 14, 0,  2,  6,  12, /**/ 0, 4,  8,  10, 14, 2,  6,  12,  //
      2,  4,  8,  10, 14, 0,  6,  12, /**/ 0, 2,  4,  8,  10, 14, 6,  12,  //
      6,  8,  10, 14, 0,  2,  4,  12, /**/ 0, 6,  8,  10, 14, 2,  4,  12,  //
      2,  6,  8,  10, 14, 0,  4,  12, /**/ 0, 2,  6,  8,  10, 14, 4,  12,  //
      4,  6,  8,  10, 14, 0,  2,  12, /**/ 0, 4,  6,  8,  10, 14, 2,  12,  //
      2,  4,  6,  8,  10, 14, 0,  12, /**/ 0, 2,  4,  6,  8,  10, 14, 12,  //
      12, 14, 0,  2,  4,  6,  8,  10, /**/ 0, 12, 14, 2,  4,  6,  8,  10,  //
      2,  12, 14, 0,  4,  6,  8,  10, /**/ 0, 2,  12, 14, 4,  6,  8,  10,  //
      4,  12, 14, 0,  2,  6,  8,  10, /**/ 0, 4,  12, 14, 2,  6,  8,  10,  //
      2,  4,  12, 14, 0,  6,  8,  10, /**/ 0, 2,  4,  12, 14, 6,  8,  10,  //
      6,  12, 14, 0,  2,  4,  8,  10, /**/ 0, 6,  12, 14, 2,  4,  8,  10,  //
      2,  6,  12, 14, 0,  4,  8,  10, /**/ 0, 2,  6,  12, 14, 4,  8,  10,  //
      4,  6,  12, 14, 0,  2,  8,  10, /**/ 0, 4,  6,  12, 14, 2,  8,  10,  //
      2,  4,  6,  12, 14, 0,  8,  10, /**/ 0, 2,  4,  6,  12, 14, 8,  10,  //
      8,  12, 14, 0,  2,  4,  6,  10, /**/ 0, 8,  12, 14, 2,  4,  6,  10,  //
      2,  8,  12, 14, 0,  4,  6,  10, /**/ 0, 2,  8,  12, 14, 4,  6,  10,  //
      4,  8,  12, 14, 0,  2,  6,  10, /**/ 0, 4,  8,  12, 14, 2,  6,  10,  //
      2,  4,  8,  12, 14, 0,  6,  10, /**/ 0, 2,  4,  8,  12, 14, 6,  10,  //
      6,  8,  12, 14, 0,  2,  4,  10, /**/ 0, 6,  8,  12, 14, 2,  4,  10,  //
      2,  6,  8,  12, 14, 0,  4,  10, /**/ 0, 2,  6,  8,  12, 14, 4,  10,  //
      4,  6,  8,  12, 14, 0,  2,  10, /**/ 0, 4,  6,  8,  12, 14, 2,  10,  //
      2,  4,  6,  8,  12, 14, 0,  10, /**/ 0, 2,  4,  6,  8,  12, 14, 10,  //
      10, 12, 14, 0,  2,  4,  6,  8,  /**/ 0, 10, 12, 14, 2,  4,  6,  8,   //
      2,  10, 12, 14, 0,  4,  6,  8,  /**/ 0, 2,  10, 12, 14, 4,  6,  8,   //
      4,  10, 12, 14, 0,  2,  6,  8,  /**/ 0, 4,  10, 12, 14, 2,  6,  8,   //
      2,  4,  10, 12, 14, 0,  6,  8,  /**/ 0, 2,  4,  10, 12, 14, 6,  8,   //
      6,  10, 12, 14, 0,  2,  4,  8,  /**/ 0, 6,  10, 12, 14, 2,  4,  8,   //
      2,  6,  10, 12, 14, 0,  4,  8,  /**/ 0, 2,  6,  10, 12, 14, 4,  8,   //
      4,  6,  10, 12, 14, 0,  2,  8,  /**/ 0, 4,  6,  10, 12, 14, 2,  8,   //
      2,  4,  6,  10, 12, 14, 0,  8,  /**/ 0, 2,  4,  6,  10, 12, 14, 8,   //
      8,  10, 12, 14, 0,  2,  4,  6,  /**/ 0, 8,  10, 12, 14, 2,  4,  6,   //
      2,  8,  10, 12, 14, 0,  4,  6,  /**/ 0, 2,  8,  10, 12, 14, 4,  6,   //
      4,  8,  10, 12, 14, 0,  2,  6,  /**/ 0, 4,  8,  10, 12, 14, 2,  6,   //
      2,  4,  8,  10, 12, 14, 0,  6,  /**/ 0, 2,  4,  8,  10, 12, 14, 6,   //
      6,  8,  10, 12, 14, 0,  2,  4,  /**/ 0, 6,  8,  10, 12, 14, 2,  4,   //
      2,  6,  8,  10, 12, 14, 0,  4,  /**/ 0, 2,  6,  8,  10, 12, 14, 4,   //
      4,  6,  8,  10, 12, 14, 0,  2,  /**/ 0, 4,  6,  8,  10, 12, 14, 2,   //
      2,  4,  6,  8,  10, 12, 14, 0,  /**/ 0, 2,  4,  6,  8,  10, 12, 14};

  const VFromD<decltype(d8t)> byte_idx{Load(d8, table + mask_bits * 8).raw};
  const VFromD<decltype(du)> pairs = ZipLower(byte_idx, byte_idx);
  constexpr uint16_t kPairIndexIncrement =
      HWY_IS_LITTLE_ENDIAN ? 0x0100 : 0x0001;

  return BitCast(d, pairs + Set(du, kPairIndexIncrement));
}

template <class D, HWY_IF_T_SIZE_D(D, 2)>
HWY_INLINE VFromD<D> IndicesFromNotBits128(D d, uint64_t mask_bits) {
  HWY_DASSERT(mask_bits < 256);
  const Rebind<uint8_t, decltype(d)> d8;
  const Twice<decltype(d8)> d8t;
  const RebindToUnsigned<decltype(d)> du;

  // To reduce cache footprint, store lane indices and convert to byte indices
  // (2*lane + 0..1), with the doubling baked into the table. It's not clear
  // that the additional cost of unpacking nibbles is worthwhile.
  alignas(16) static constexpr uint8_t table[2048] = {
      // PrintCompressNot16x8Tables
      0, 2,  4,  6,  8,  10, 12, 14, /**/ 2,  4,  6,  8,  10, 12, 14, 0,   //
      0, 4,  6,  8,  10, 12, 14, 2,  /**/ 4,  6,  8,  10, 12, 14, 0,  2,   //
      0, 2,  6,  8,  10, 12, 14, 4,  /**/ 2,  6,  8,  10, 12, 14, 0,  4,   //
      0, 6,  8,  10, 12, 14, 2,  4,  /**/ 6,  8,  10, 12, 14, 0,  2,  4,   //
      0, 2,  4,  8,  10, 12, 14, 6,  /**/ 2,  4,  8,  10, 12, 14, 0,  6,   //
      0, 4,  8,  10, 12, 14, 2,  6,  /**/ 4,  8,  10, 12, 14, 0,  2,  6,   //
      0, 2,  8,  10, 12, 14, 4,  6,  /**/ 2,  8,  10, 12, 14, 0,  4,  6,   //
      0, 8,  10, 12, 14, 2,  4,  6,  /**/ 8,  10, 12, 14, 0,  2,  4,  6,   //
      0, 2,  4,  6,  10, 12, 14, 8,  /**/ 2,  4,  6,  10, 12, 14, 0,  8,   //
      0, 4,  6,  10, 12, 14, 2,  8,  /**/ 4,  6,  10, 12, 14, 0,  2,  8,   //
      0, 2,  6,  10, 12, 14, 4,  8,  /**/ 2,  6,  10, 12, 14, 0,  4,  8,   //
      0, 6,  10, 12, 14, 2,  4,  8,  /**/ 6,  10, 12, 14, 0,  2,  4,  8,   //
      0, 2,  4,  10, 12, 14, 6,  8,  /**/ 2,  4,  10, 12, 14, 0,  6,  8,   //
      0, 4,  10, 12, 14, 2,  6,  8,  /**/ 4,  10, 12, 14, 0,  2,  6,  8,   //
      0, 2,  10, 12, 14, 4,  6,  8,  /**/ 2,  10, 12, 14, 0,  4,  6,  8,   //
      0, 10, 12, 14, 2,  4,  6,  8,  /**/ 10, 12, 14, 0,  2,  4,  6,  8,   //
      0, 2,  4,  6,  8,  12, 14, 10, /**/ 2,  4,  6,  8,  12, 14, 0,  10,  //
      0, 4,  6,  8,  12, 14, 2,  10, /**/ 4,  6,  8,  12, 14, 0,  2,  10,  //
      0, 2,  6,  8,  12, 14, 4,  10, /**/ 2,  6,  8,  12, 14, 0,  4,  10,  //
      0, 6,  8,  12, 14, 2,  4,  10, /**/ 6,  8,  12, 14, 0,  2,  4,  10,  //
      0, 2,  4,  8,  12, 14, 6,  10, /**/ 2,  4,  8,  12, 14, 0,  6,  10,  //
      0, 4,  8,  12, 14, 2,  6,  10, /**/ 4,  8,  12, 14, 0,  2,  6,  10,  //
      0, 2,  8,  12, 14, 4,  6,  10, /**/ 2,  8,  12, 14, 0,  4,  6,  10,  //
      0, 8,  12, 14, 2,  4,  6,  10, /**/ 8,  12, 14, 0,  2,  4,  6,  10,  //
      0, 2,  4,  6,  12, 14, 8,  10, /**/ 2,  4,  6,  12, 14, 0,  8,  10,  //
      0, 4,  6,  12, 14, 2,  8,  10, /**/ 4,  6,  12, 14, 0,  2,  8,  10,  //
      0, 2,  6,  12, 14, 4,  8,  10, /**/ 2,  6,  12, 14, 0,  4,  8,  10,  //
      0, 6,  12, 14, 2,  4,  8,  10, /**/ 6,  12, 14, 0,  2,  4,  8,  10,  //
      0, 2,  4,  12, 14, 6,  8,  10, /**/ 2,  4,  12, 14, 0,  6,  8,  10,  //
      0, 4,  12, 14, 2,  6,  8,  10, /**/ 4,  12, 14, 0,  2,  6,  8,  10,  //
      0, 2,  12, 14, 4,  6,  8,  10, /**/ 2,  12, 14, 0,  4,  6,  8,  10,  //
      0, 12, 14, 2,  4,  6,  8,  10, /**/ 12, 14, 0,  2,  4,  6,  8,  10,  //
      0, 2,  4,  6,  8,  10, 14, 12, /**/ 2,  4,  6,  8,  10, 14, 0,  12,  //
      0, 4,  6,  8,  10, 14, 2,  12, /**/ 4,  6,  8,  10, 14, 0,  2,  12,  //
      0, 2,  6,  8,  10, 14, 4,  12, /**/ 2,  6,  8,  10, 14, 0,  4,  12,  //
      0, 6,  8,  10, 14, 2,  4,  12, /**/ 6,  8,  10, 14, 0,  2,  4,  12,  //
      0, 2,  4,  8,  10, 14, 6,  12, /**/ 2,  4,  8,  10, 14, 0,  6,  12,  //
      0, 4,  8,  10, 14, 2,  6,  12, /**/ 4,  8,  10, 14, 0,  2,  6,  12,  //
      0, 2,  8,  10, 14, 4,  6,  12, /**/ 2,  8,  10, 14, 0,  4,  6,  12,  //
      0, 8,  10, 14, 2,  4,  6,  12, /**/ 8,  10, 14, 0,  2,  4,  6,  12,  //
      0, 2,  4,  6,  10, 14, 8,  12, /**/ 2,  4,  6,  10, 14, 0,  8,  12,  //
      0, 4,  6,  10, 14, 2,  8,  12, /**/ 4,  6,  10, 14, 0,  2,  8,  12,  //
      0, 2,  6,  10, 14, 4,  8,  12, /**/ 2,  6,  10, 14, 0,  4,  8,  12,  //
      0, 6,  10, 14, 2,  4,  8,  12, /**/ 6,  10, 14, 0,  2,  4,  8,  12,  //
      0, 2,  4,  10, 14, 6,  8,  12, /**/ 2,  4,  10, 14, 0,  6,  8,  12,  //
      0, 4,  10, 14, 2,  6,  8,  12, /**/ 4,  10, 14, 0,  2,  6,  8,  12,  //
      0, 2,  10, 14, 4,  6,  8,  12, /**/ 2,  10, 14, 0,  4,  6,  8,  12,  //
      0, 10, 14, 2,  4,  6,  8,  12, /**/ 10, 14, 0,  2,  4,  6,  8,  12,  //
      0, 2,  4,  6,  8,  14, 10, 12, /**/ 2,  4,  6,  8,  14, 0,  10, 12,  //
      0, 4,  6,  8,  14, 2,  10, 12, /**/ 4,  6,  8,  14, 0,  2,  10, 12,  //
      0, 2,  6,  8,  14, 4,  10, 12, /**/ 2,  6,  8,  14, 0,  4,  10, 12,  //
      0, 6,  8,  14, 2,  4,  10, 12, /**/ 6,  8,  14, 0,  2,  4,  10, 12,  //
      0, 2,  4,  8,  14, 6,  10, 12, /**/ 2,  4,  8,  14, 0,  6,  10, 12,  //
      0, 4,  8,  14, 2,  6,  10, 12, /**/ 4,  8,  14, 0,  2,  6,  10, 12,  //
      0, 2,  8,  14, 4,  6,  10, 12, /**/ 2,  8,  14, 0,  4,  6,  10, 12,  //
      0, 8,  14, 2,  4,  6,  10, 12, /**/ 8,  14, 0,  2,  4,  6,  10, 12,  //
      0, 2,  4,  6,  14, 8,  10, 12, /**/ 2,  4,  6,  14, 0,  8,  10, 12,  //
      0, 4,  6,  14, 2,  8,  10, 12, /**/ 4,  6,  14, 0,  2,  8,  10, 12,  //
      0, 2,  6,  14, 4,  8,  10, 12, /**/ 2,  6,  14, 0,  4,  8,  10, 12,  //
      0, 6,  14, 2,  4,  8,  10, 12, /**/ 6,  14, 0,  2,  4,  8,  10, 12,  //
      0, 2,  4,  14, 6,  8,  10, 12, /**/ 2,  4,  14, 0,  6,  8,  10, 12,  //
      0, 4,  14, 2,  6,  8,  10, 12, /**/ 4,  14, 0,  2,  6,  8,  10, 12,  //
      0, 2,  14, 4,  6,  8,  10, 12, /**/ 2,  14, 0,  4,  6,  8,  10, 12,  //
      0, 14, 2,  4,  6,  8,  10, 12, /**/ 14, 0,  2,  4,  6,  8,  10, 12,  //
      0, 2,  4,  6,  8,  10, 12, 14, /**/ 2,  4,  6,  8,  10, 12, 0,  14,  //
      0, 4,  6,  8,  10, 12, 2,  14, /**/ 4,  6,  8,  10, 12, 0,  2,  14,  //
      0, 2,  6,  8,  10, 12, 4,  14, /**/ 2,  6,  8,  10, 12, 0,  4,  14,  //
      0, 6,  8,  10, 12, 2,  4,  14, /**/ 6,  8,  10, 12, 0,  2,  4,  14,  //
      0, 2,  4,  8,  10, 12, 6,  14, /**/ 2,  4,  8,  10, 12, 0,  6,  14,  //
      0, 4,  8,  10, 12, 2,  6,  14, /**/ 4,  8,  10, 12, 0,  2,  6,  14,  //
      0, 2,  8,  10, 12, 4,  6,  14, /**/ 2,  8,  10, 12, 0,  4,  6,  14,  //
      0, 8,  10, 12, 2,  4,  6,  14, /**/ 8,  10, 12, 0,  2,  4,  6,  14,  //
      0, 2,  4,  6,  10, 12, 8,  14, /**/ 2,  4,  6,  10, 12, 0,  8,  14,  //
      0, 4,  6,  10, 12, 2,  8,  14, /**/ 4,  6,  10, 12, 0,  2,  8,  14,  //
      0, 2,  6,  10, 12, 4,  8,  14, /**/ 2,  6,  10, 12, 0,  4,  8,  14,  //
      0, 6,  10, 12, 2,  4,  8,  14, /**/ 6,  10, 12, 0,  2,  4,  8,  14,  //
      0, 2,  4,  10, 12, 6,  8,  14, /**/ 2,  4,  10, 12, 0,  6,  8,  14,  //
      0, 4,  10, 12, 2,  6,  8,  14, /**/ 4,  10, 12, 0,  2,  6,  8,  14,  //
      0, 2,  10, 12, 4,  6,  8,  14, /**/ 2,  10, 12, 0,  4,  6,  8,  14,  //
      0, 10, 12, 2,  4,  6,  8,  14, /**/ 10, 12, 0,  2,  4,  6,  8,  14,  //
      0, 2,  4,  6,  8,  12, 10, 14, /**/ 2,  4,  6,  8,  12, 0,  10, 14,  //
      0, 4,  6,  8,  12, 2,  10, 14, /**/ 4,  6,  8,  12, 0,  2,  10, 14,  //
      0, 2,  6,  8,  12, 4,  10, 14, /**/ 2,  6,  8,  12, 0,  4,  10, 14,  //
      0, 6,  8,  12, 2,  4,  10, 14, /**/ 6,  8,  12, 0,  2,  4,  10, 14,  //
      0, 2,  4,  8,  12, 6,  10, 14, /**/ 2,  4,  8,  12, 0,  6,  10, 14,  //
      0, 4,  8,  12, 2,  6,  10, 14, /**/ 4,  8,  12, 0,  2,  6,  10, 14,  //
      0, 2,  8,  12, 4,  6,  10, 14, /**/ 2,  8,  12, 0,  4,  6,  10, 14,  //
      0, 8,  12, 2,  4,  6,  10, 14, /**/ 8,  12, 0,  2,  4,  6,  10, 14,  //
      0, 2,  4,  6,  12, 8,  10, 14, /**/ 2,  4,  6,  12, 0,  8,  10, 14,  //
      0, 4,  6,  12, 2,  8,  10, 14, /**/ 4,  6,  12, 0,  2,  8,  10, 14,  //
      0, 2,  6,  12, 4,  8,  10, 14, /**/ 2,  6,  12, 0,  4,  8,  10, 14,  //
      0, 6,  12, 2,  4,  8,  10, 14, /**/ 6,  12, 0,  2,  4,  8,  10, 14,  //
      0, 2,  4,  12, 6,  8,  10, 14, /**/ 2,  4,  12, 0,  6,  8,  10, 14,  //
      0, 4,  12, 2,  6,  8,  10, 14, /**/ 4,  12, 0,  2,  6,  8,  10, 14,  //
      0, 2,  12, 4,  6,  8,  10, 14, /**/ 2,  12, 0,  4,  6,  8,  10, 14,  //
      0, 12, 2,  4,  6,  8,  10, 14, /**/ 12, 0,  2,  4,  6,  8,  10, 14,  //
      0, 2,  4,  6,  8,  10, 12, 14, /**/ 2,  4,  6,  8,  10, 0,  12, 14,  //
      0, 4,  6,  8,  10, 2,  12, 14, /**/ 4,  6,  8,  10, 0,  2,  12, 14,  //
      0, 2,  6,  8,  10, 4,  12, 14, /**/ 2,  6,  8,  10, 0,  4,  12, 14,  //
      0, 6,  8,  10, 2,  4,  12, 14, /**/ 6,  8,  10, 0,  2,  4,  12, 14,  //
      0, 2,  4,  8,  10, 6,  12, 14, /**/ 2,  4,  8,  10, 0,  6,  12, 14,  //
      0, 4,  8,  10, 2,  6,  12, 14, /**/ 4,  8,  10, 0,  2,  6,  12, 14,  //
      0, 2,  8,  10, 4,  6,  12, 14, /**/ 2,  8,  10, 0,  4,  6,  12, 14,  //
      0, 8,  10, 2,  4,  6,  12, 14, /**/ 8,  10, 0,  2,  4,  6,  12, 14,  //
      0, 2,  4,  6,  10, 8,  12, 14, /**/ 2,  4,  6,  10, 0,  8,  12, 14,  //
      0, 4,  6,  10, 2,  8,  12, 14, /**/ 4,  6,  10, 0,  2,  8,  12, 14,  //
      0, 2,  6,  10, 4,  8,  12, 14, /**/ 2,  6,  10, 0,  4,  8,  12, 14,  //
      0, 6,  10, 2,  4,  8,  12, 14, /**/ 6,  10, 0,  2,  4,  8,  12, 14,  //
      0, 2,  4,  10, 6,  8,  12, 14, /**/ 2,  4,  10, 0,  6,  8,  12, 14,  //
      0, 4,  10, 2,  6,  8,  12, 14, /**/ 4,  10, 0,  2,  6,  8,  12, 14,  //
      0, 2,  10, 4,  6,  8,  12, 14, /**/ 2,  10, 0,  4,  6,  8,  12, 14,  //
      0, 10, 2,  4,  6,  8,  12, 14, /**/ 10, 0,  2,  4,  6,  8,  12, 14,  //
      0, 2,  4,  6,  8,  10, 12, 14, /**/ 2,  4,  6,  8,  0,  10, 12, 14,  //
      0, 4,  6,  8,  2,  10, 12, 14, /**/ 4,  6,  8,  0,  2,  10, 12, 14,  //
      0, 2,  6,  8,  4,  10, 12, 14, /**/ 2,  6,  8,  0,  4,  10, 12, 14,  //
      0, 6,  8,  2,  4,  10, 12, 14, /**/ 6,  8,  0,  2,  4,  10, 12, 14,  //
      0, 2,  4,  8,  6,  10, 12, 14, /**/ 2,  4,  8,  0,  6,  10, 12, 14,  //
      0, 4,  8,  2,  6,  10, 12, 14, /**/ 4,  8,  0,  2,  6,  10, 12, 14,  //
      0, 2,  8,  4,  6,  10, 12, 14, /**/ 2,  8,  0,  4,  6,  10, 12, 14,  //
      0, 8,  2,  4,  6,  10, 12, 14, /**/ 8,  0,  2,  4,  6,  10, 12, 14,  //
      0, 2,  4,  6,  8,  10, 12, 14, /**/ 2,  4,  6,  0,  8,  10, 12, 14,  //
      0, 4,  6,  2,  8,  10, 12, 14, /**/ 4,  6,  0,  2,  8,  10, 12, 14,  //
      0, 2,  6,  4,  8,  10, 12, 14, /**/ 2,  6,  0,  4,  8,  10, 12, 14,  //
      0, 6,  2,  4,  8,  10, 12, 14, /**/ 6,  0,  2,  4,  8,  10, 12, 14,  //
      0, 2,  4,  6,  8,  10, 12, 14, /**/ 2,  4,  0,  6,  8,  10, 12, 14,  //
      0, 4,  2,  6,  8,  10, 12, 14, /**/ 4,  0,  2,  6,  8,  10, 12, 14,  //
      0, 2,  4,  6,  8,  10, 12, 14, /**/ 2,  0,  4,  6,  8,  10, 12, 14,  //
      0, 2,  4,  6,  8,  10, 12, 14, /**/ 0,  2,  4,  6,  8,  10, 12, 14};

  const VFromD<decltype(d8t)> byte_idx{Load(d8, table + mask_bits * 8).raw};
  const VFromD<decltype(du)> pairs = ZipLower(byte_idx, byte_idx);
  constexpr uint16_t kPairIndexIncrement =
      HWY_IS_LITTLE_ENDIAN ? 0x0100 : 0x0001;

  return BitCast(d, pairs + Set(du, kPairIndexIncrement));
}

template <class D, HWY_IF_T_SIZE_D(D, 4)>
HWY_INLINE VFromD<D> IndicesFromBits128(D d, uint64_t mask_bits) {
  HWY_DASSERT(mask_bits < 16);

  // There are only 4 lanes, so we can afford to load the index vector directly.
  alignas(16) static constexpr uint8_t u8_indices[256] = {
      // PrintCompress32x4Tables
      0,  1,  2,  3,  4,  5,  6,  7,  8,  9,  10, 11, 12, 13, 14, 15,  //
      0,  1,  2,  3,  4,  5,  6,  7,  8,  9,  10, 11, 12, 13, 14, 15,  //
      4,  5,  6,  7,  0,  1,  2,  3,  8,  9,  10, 11, 12, 13, 14, 15,  //
      0,  1,  2,  3,  4,  5,  6,  7,  8,  9,  10, 11, 12, 13, 14, 15,  //
      8,  9,  10, 11, 0,  1,  2,  3,  4,  5,  6,  7,  12, 13, 14, 15,  //
      0,  1,  2,  3,  8,  9,  10, 11, 4,  5,  6,  7,  12, 13, 14, 15,  //
      4,  5,  6,  7,  8,  9,  10, 11, 0,  1,  2,  3,  12, 13, 14, 15,  //
      0,  1,  2,  3,  4,  5,  6,  7,  8,  9,  10, 11, 12, 13, 14, 15,  //
      12, 13, 14, 15, 0,  1,  2,  3,  4,  5,  6,  7,  8,  9,  10, 11,  //
      0,  1,  2,  3,  12, 13, 14, 15, 4,  5,  6,  7,  8,  9,  10, 11,  //
      4,  5,  6,  7,  12, 13, 14, 15, 0,  1,  2,  3,  8,  9,  10, 11,  //
      0,  1,  2,  3,  4,  5,  6,  7,  12, 13, 14, 15, 8,  9,  10, 11,  //
      8,  9,  10, 11, 12, 13, 14, 15, 0,  1,  2,  3,  4,  5,  6,  7,   //
      0,  1,  2,  3,  8,  9,  10, 11, 12, 13, 14, 15, 4,  5,  6,  7,   //
      4,  5,  6,  7,  8,  9,  10, 11, 12, 13, 14, 15, 0,  1,  2,  3,   //
      0,  1,  2,  3,  4,  5,  6,  7,  8,  9,  10, 11, 12, 13, 14, 15};

  const Repartition<uint8_t, decltype(d)> d8;
  return BitCast(d, Load(d8, u8_indices + 16 * mask_bits));
}

template <class D, HWY_IF_T_SIZE_D(D, 4)>
HWY_INLINE VFromD<D> IndicesFromNotBits128(D d, uint64_t mask_bits) {
  HWY_DASSERT(mask_bits < 16);

  // There are only 4 lanes, so we can afford to load the index vector directly.
  alignas(16) static constexpr uint8_t u8_indices[256] = {
      // PrintCompressNot32x4Tables
      0,  1,  2,  3,  4,  5,  6,  7,  8,  9,  10, 11, 12, 13, 14, 15, 4,  5,
      6,  7,  8,  9,  10, 11, 12, 13, 14, 15, 0,  1,  2,  3,  0,  1,  2,  3,
      8,  9,  10, 11, 12, 13, 14, 15, 4,  5,  6,  7,  8,  9,  10, 11, 12, 13,
      14, 15, 0,  1,  2,  3,  4,  5,  6,  7,  0,  1,  2,  3,  4,  5,  6,  7,
      12, 13, 14, 15, 8,  9,  10, 11, 4,  5,  6,  7,  12, 13, 14, 15, 0,  1,
      2,  3,  8,  9,  10, 11, 0,  1,  2,  3,  12, 13, 14, 15, 4,  5,  6,  7,
      8,  9,  10, 11, 12, 13, 14, 15, 0,  1,  2,  3,  4,  5,  6,  7,  8,  9,
      10, 11, 0,  1,  2,  3,  4,  5,  6,  7,  8,  9,  10, 11, 12, 13, 14, 15,
      4,  5,  6,  7,  8,  9,  10, 11, 0,  1,  2,  3,  12, 13, 14, 15, 0,  1,
      2,  3,  8,  9,  10, 11, 4,  5,  6,  7,  12, 13, 14, 15, 8,  9,  10, 11,
      0,  1,  2,  3,  4,  5,  6,  7,  12, 13, 14, 15, 0,  1,  2,  3,  4,  5,
      6,  7,  8,  9,  10, 11, 12, 13, 14, 15, 4,  5,  6,  7,  0,  1,  2,  3,
      8,  9,  10, 11, 12, 13, 14, 15, 0,  1,  2,  3,  4,  5,  6,  7,  8,  9,
      10, 11, 12, 13, 14, 15, 0,  1,  2,  3,  4,  5,  6,  7,  8,  9,  10, 11,
      12, 13, 14, 15};

  const Repartition<uint8_t, decltype(d)> d8;
  return BitCast(d, Load(d8, u8_indices + 16 * mask_bits));
}

template <class D, HWY_IF_T_SIZE_D(D, 8)>
HWY_INLINE VFromD<D> IndicesFromBits128(D d, uint64_t mask_bits) {
  HWY_DASSERT(mask_bits < 4);

  // There are only 2 lanes, so we can afford to load the index vector directly.
  alignas(16) static constexpr uint8_t u8_indices[64] = {
      // PrintCompress64x2Tables
      0, 1, 2,  3,  4,  5,  6,  7,  8, 9, 10, 11, 12, 13, 14, 15,
      0, 1, 2,  3,  4,  5,  6,  7,  8, 9, 10, 11, 12, 13, 14, 15,
      8, 9, 10, 11, 12, 13, 14, 15, 0, 1, 2,  3,  4,  5,  6,  7,
      0, 1, 2,  3,  4,  5,  6,  7,  8, 9, 10, 11, 12, 13, 14, 15};

  const Repartition<uint8_t, decltype(d)> d8;
  return BitCast(d, Load(d8, u8_indices + 16 * mask_bits));
}

template <class D, HWY_IF_T_SIZE_D(D, 8)>
HWY_INLINE VFromD<D> IndicesFromNotBits128(D d, uint64_t mask_bits) {
  HWY_DASSERT(mask_bits < 4);

  // There are only 2 lanes, so we can afford to load the index vector directly.
  alignas(16) static constexpr uint8_t u8_indices[64] = {
      // PrintCompressNot64x2Tables
      0, 1, 2,  3,  4,  5,  6,  7,  8, 9, 10, 11, 12, 13, 14, 15,
      8, 9, 10, 11, 12, 13, 14, 15, 0, 1, 2,  3,  4,  5,  6,  7,
      0, 1, 2,  3,  4,  5,  6,  7,  8, 9, 10, 11, 12, 13, 14, 15,
      0, 1, 2,  3,  4,  5,  6,  7,  8, 9, 10, 11, 12, 13, 14, 15};

  const Repartition<uint8_t, decltype(d)> d8;
  return BitCast(d, Load(d8, u8_indices + 16 * mask_bits));
}

template <typename T, size_t N, HWY_IF_NOT_T_SIZE(T, 1)>
HWY_API Vec128<T, N> CompressBits(Vec128<T, N> v, uint64_t mask_bits) {
  const DFromV<decltype(v)> d;
  const RebindToUnsigned<decltype(d)> du;

  HWY_DASSERT(mask_bits < (1ull << N));
  const auto indices = BitCast(du, detail::IndicesFromBits128(d, mask_bits));
  return BitCast(d, TableLookupBytes(BitCast(du, v), indices));
}

template <typename T, size_t N, HWY_IF_NOT_T_SIZE(T, 1)>
HWY_API Vec128<T, N> CompressNotBits(Vec128<T, N> v, uint64_t mask_bits) {
  const DFromV<decltype(v)> d;
  const RebindToUnsigned<decltype(d)> du;

  HWY_DASSERT(mask_bits < (1ull << N));
  const auto indices = BitCast(du, detail::IndicesFromNotBits128(d, mask_bits));
  return BitCast(d, TableLookupBytes(BitCast(du, v), indices));
}

}  // namespace detail

// Single lane: no-op
template <typename T>
HWY_API Vec128<T, 1> Compress(Vec128<T, 1> v, Mask128<T, 1> /*m*/) {
  return v;
}

// Two lanes: conditional swap
template <typename T, HWY_IF_T_SIZE(T, 8)>
HWY_API Vec128<T> Compress(Vec128<T> v, Mask128<T> mask) {
  // If mask[1] = 1 and mask[0] = 0, then swap both halves, else keep.
  const Full128<T> d;
  const Vec128<T> m = VecFromMask(d, mask);
  const Vec128<T> maskL = DupEven(m);
  const Vec128<T> maskH = DupOdd(m);
  const Vec128<T> swap = AndNot(maskL, maskH);
  return IfVecThenElse(swap, Shuffle01(v), v);
}

#if HWY_PPC_HAVE_10
#ifdef HWY_NATIVE_COMPRESS8
#undef HWY_NATIVE_COMPRESS8
#else
#define HWY_NATIVE_COMPRESS8
#endif

// General case, 1 byte
template <typename T, size_t N, HWY_IF_T_SIZE(T, 1)>
HWY_API Vec128<T, N> Compress(Vec128<T, N> v, Mask128<T, N> mask) {
  const DFromV<decltype(v)> d;
  return TableLookupBytes(
      v, detail::CompressOrExpandIndicesFromMask<true>(d, mask));
}
#endif

// General case, 2 or 4 bytes
template <typename T, size_t N, HWY_IF_T_SIZE_ONE_OF(T, (1 << 2) | (1 << 4))>
HWY_API Vec128<T, N> Compress(Vec128<T, N> v, Mask128<T, N> mask) {
  return detail::CompressBits(v, detail::BitsFromMask(mask));
}

// ------------------------------ CompressNot

// Single lane: no-op
template <typename T>
HWY_API Vec128<T, 1> CompressNot(Vec128<T, 1> v, Mask128<T, 1> /*m*/) {
  return v;
}

// Two lanes: conditional swap
template <typename T, HWY_IF_T_SIZE(T, 8)>
HWY_API Vec128<T> CompressNot(Vec128<T> v, Mask128<T> mask) {
  // If mask[1] = 0 and mask[0] = 1, then swap both halves, else keep.
  const Full128<T> d;
  const Vec128<T> m = VecFromMask(d, mask);
  const Vec128<T> maskL = DupEven(m);
  const Vec128<T> maskH = DupOdd(m);
  const Vec128<T> swap = AndNot(maskH, maskL);
  return IfVecThenElse(swap, Shuffle01(v), v);
}

#if HWY_PPC_HAVE_10
// General case, 1 byte
template <typename T, size_t N, HWY_IF_T_SIZE(T, 1)>
HWY_API Vec128<T, N> CompressNot(Vec128<T, N> v, Mask128<T, N> mask) {
  const DFromV<decltype(v)> d;
  return TableLookupBytes(
      v, detail::CompressOrExpandIndicesFromMask<true>(d, Not(mask)));
}
#endif

// General case, 2 or 4 bytes
template <typename T, size_t N, HWY_IF_T_SIZE_ONE_OF(T, (1 << 2) | (1 << 4))>
HWY_API Vec128<T, N> CompressNot(Vec128<T, N> v, Mask128<T, N> mask) {
  // For partial vectors, we cannot pull the Not() into the table because
  // BitsFromMask clears the upper bits.
  if (N < 16 / sizeof(T)) {
    return detail::CompressBits(v, detail::BitsFromMask(Not(mask)));
  }
  return detail::CompressNotBits(v, detail::BitsFromMask(mask));
}

// ------------------------------ CompressBlocksNot
HWY_API Vec128<uint64_t> CompressBlocksNot(Vec128<uint64_t> v,
                                           Mask128<uint64_t> /* m */) {
  return v;
}

#if HWY_PPC_HAVE_10
template <typename T, size_t N, HWY_IF_T_SIZE(T, 1)>
HWY_API Vec128<T, N> CompressBits(Vec128<T, N> v,
                                  const uint8_t* HWY_RESTRICT bits) {
  const DFromV<decltype(v)> d;
  return Compress(v, LoadMaskBits(d, bits));
}
#endif

template <typename T, size_t N, HWY_IF_NOT_T_SIZE(T, 1)>
HWY_API Vec128<T, N> CompressBits(Vec128<T, N> v,
                                  const uint8_t* HWY_RESTRICT bits) {
  // As there are at most 8 lanes in v if sizeof(TFromD<D>) > 1, simply
  // convert bits[0] to a uint64_t
  uint64_t mask_bits = bits[0];
  if (N < 8) {
    mask_bits &= (1ull << N) - 1;
  }

  return detail::CompressBits(v, mask_bits);
}

// ------------------------------ CompressStore, CompressBitsStore

#if HWY_PPC_HAVE_10
template <class D, HWY_IF_T_SIZE_D(D, 1)>
HWY_API size_t CompressStore(VFromD<D> v, MFromD<D> m, D d,
                             TFromD<D>* HWY_RESTRICT unaligned) {
  const size_t count = CountTrue(d, m);
  const auto indices = detail::CompressOrExpandIndicesFromMask<true>(d, m);
  const auto compressed = TableLookupBytes(v, indices);
  StoreU(compressed, d, unaligned);
  return count;
}
#endif

template <class D, HWY_IF_NOT_T_SIZE_D(D, 1)>
HWY_API size_t CompressStore(VFromD<D> v, MFromD<D> m, D d,
                             TFromD<D>* HWY_RESTRICT unaligned) {
  const RebindToUnsigned<decltype(d)> du;

  const uint64_t mask_bits = detail::BitsFromMask(m);
  HWY_DASSERT(mask_bits < (1ull << MaxLanes(d)));
  const size_t count = PopCount(mask_bits);

  const auto indices = BitCast(du, detail::IndicesFromBits128(d, mask_bits));
  const auto compressed = BitCast(d, TableLookupBytes(BitCast(du, v), indices));
  StoreU(compressed, d, unaligned);
  return count;
}

#if HWY_PPC_HAVE_10
template <class D, HWY_IF_T_SIZE_D(D, 1)>
HWY_API size_t CompressBlendedStore(VFromD<D> v, MFromD<D> m, D d,
                                    TFromD<D>* HWY_RESTRICT unaligned) {
  const size_t count = CountTrue(d, m);
  const auto indices = detail::CompressOrExpandIndicesFromMask<true>(d, m);
  const auto compressed = TableLookupBytes(v, indices);
  StoreN(compressed, d, unaligned, count);
  return count;
}
#endif

template <class D, HWY_IF_NOT_T_SIZE_D(D, 1)>
HWY_API size_t CompressBlendedStore(VFromD<D> v, MFromD<D> m, D d,
                                    TFromD<D>* HWY_RESTRICT unaligned) {
  const RebindToUnsigned<decltype(d)> du;

  const uint64_t mask_bits = detail::BitsFromMask(m);
  HWY_DASSERT(mask_bits < (1ull << MaxLanes(d)));
  const size_t count = PopCount(mask_bits);

  const auto indices = BitCast(du, detail::IndicesFromBits128(d, mask_bits));
  const auto compressed = BitCast(d, TableLookupBytes(BitCast(du, v), indices));
#if (HWY_PPC_HAVE_9 && HWY_ARCH_PPC_64) || HWY_S390X_HAVE_Z14
  StoreN(compressed, d, unaligned, count);
#else
  BlendedStore(compressed, FirstN(d, count), d, unaligned);
#endif
  return count;
}

#if HWY_PPC_HAVE_10
template <class D, HWY_IF_T_SIZE_D(D, 1)>
HWY_API size_t CompressBitsStore(VFromD<D> v, const uint8_t* HWY_RESTRICT bits,
                                 D d, TFromD<D>* HWY_RESTRICT unaligned) {
  return CompressStore(v, LoadMaskBits(d, bits), d, unaligned);
}
#endif

template <class D, HWY_IF_NOT_T_SIZE_D(D, 1)>
HWY_API size_t CompressBitsStore(VFromD<D> v, const uint8_t* HWY_RESTRICT bits,
                                 D d, TFromD<D>* HWY_RESTRICT unaligned) {
  const RebindToUnsigned<decltype(d)> du;

  // As there are at most 8 lanes in v if sizeof(TFromD<D>) > 1, simply
  // convert bits[0] to a uint64_t
  uint64_t mask_bits = bits[0];
  constexpr size_t kN = MaxLanes(d);
  if (kN < 8) {
    mask_bits &= (1ull << kN) - 1;
  }
  const size_t count = PopCount(mask_bits);

  const auto indices = BitCast(du, detail::IndicesFromBits128(d, mask_bits));
  const auto compressed = BitCast(d, TableLookupBytes(BitCast(du, v), indices));
  StoreU(compressed, d, unaligned);

  return count;
}

// ------------------------------ Expand
#if HWY_PPC_HAVE_10
#ifdef HWY_NATIVE_EXPAND
#undef HWY_NATIVE_EXPAND
#else
#define HWY_NATIVE_EXPAND
#endif

template <typename T, size_t N,
          HWY_IF_T_SIZE_ONE_OF(T, (1 << 1) | (1 << 2) | (1 << 4))>
HWY_API Vec128<T, N> Expand(Vec128<T, N> v, Mask128<T, N> mask) {
  const DFromV<decltype(v)> d;
  const auto idx = detail::CompressOrExpandIndicesFromMask<false>(d, mask);
  return IfThenElseZero(mask, TableLookupBytes(v, idx));
}

template <typename T, HWY_IF_T_SIZE(T, 8)>
HWY_API Vec128<T> Expand(Vec128<T> v, Mask128<T> mask) {
  // Same as Compress, just zero out the mask=false lanes.
  return IfThenElseZero(mask, Compress(v, mask));
}

// For single-element vectors, this is at least as fast as native.
template <typename T>
HWY_API Vec128<T, 1> Expand(Vec128<T, 1> v, Mask128<T, 1> mask) {
  return IfThenElseZero(mask, v);
}

template <class D, HWY_IF_V_SIZE_LE_D(D, 16)>
HWY_API VFromD<D> LoadExpand(MFromD<D> mask, D d,
                             const TFromD<D>* HWY_RESTRICT unaligned) {
  return Expand(LoadU(d, unaligned), mask);
}
#endif  // HWY_PPC_HAVE_10

// ------------------------------ StoreInterleaved2/3/4

// HWY_NATIVE_LOAD_STORE_INTERLEAVED not set, hence defined in
// generic_ops-inl.h.

// ------------------------------ Additional mask logical operations
namespace detail {

#if HWY_IS_LITTLE_ENDIAN
template <class V>
HWY_INLINE V Per64BitBlkRevLanesOnBe(V v) {
  return v;
}
template <class V>
HWY_INLINE V Per128BitBlkRevLanesOnBe(V v) {
  return v;
}
#else
template <class V, HWY_IF_T_SIZE_V(V, 1)>
HWY_INLINE V Per64BitBlkRevLanesOnBe(V v) {
  const DFromV<decltype(v)> d;
  return Reverse8(d, v);
}
template <class V, HWY_IF_T_SIZE_V(V, 2)>
HWY_INLINE V Per64BitBlkRevLanesOnBe(V v) {
  const DFromV<decltype(v)> d;
  return Reverse4(d, v);
}
template <class V, HWY_IF_T_SIZE_V(V, 4)>
HWY_INLINE V Per64BitBlkRevLanesOnBe(V v) {
  const DFromV<decltype(v)> d;
  return Reverse2(d, v);
}
template <class V, HWY_IF_T_SIZE_V(V, 8)>
HWY_INLINE V Per64BitBlkRevLanesOnBe(V v) {
  return v;
}
template <class V>
HWY_INLINE V Per128BitBlkRevLanesOnBe(V v) {
  const DFromV<decltype(v)> d;
  return Reverse(d, v);
}
#endif

template <class V>
HWY_INLINE V I128Subtract(V a, V b) {
#if HWY_S390X_HAVE_Z14
  const V diff_i128{reinterpret_cast<typename detail::Raw128<TFromV<V>>::type>(
      vec_sub_u128(reinterpret_cast<__vector unsigned char>(a.raw),
                   reinterpret_cast<__vector unsigned char>(b.raw)))};
#elif defined(__SIZEOF_INT128__)
  using VU128 = __vector unsigned __int128;
  const V diff_i128{reinterpret_cast<typename detail::Raw128<TFromV<V>>::type>(
      vec_sub(reinterpret_cast<VU128>(a.raw), reinterpret_cast<VU128>(b.raw)))};
#else
  const DFromV<decltype(a)> d;
  const Repartition<uint64_t, decltype(d)> du64;

  const auto u64_a = BitCast(du64, a);
  const auto u64_b = BitCast(du64, b);

  const auto diff_u64 = u64_a - u64_b;
  const auto borrow_u64 = VecFromMask(du64, u64_a < u64_b);

#if HWY_IS_LITTLE_ENDIAN
  const auto borrow_u64_shifted = ShiftLeftBytes<8>(du64, borrow_u64);
#else
  const auto borrow_u64_shifted = ShiftRightBytes<8>(du64, borrow_u64);
#endif

  const auto diff_i128 = BitCast(d, diff_u64 + borrow_u64_shifted);
#endif

  return diff_i128;
}

}  // namespace detail

template <class T>
HWY_API Mask128<T, 1> SetAtOrAfterFirst(Mask128<T, 1> mask) {
  return mask;
}
template <class T>
HWY_API Mask128<T, 2> SetAtOrAfterFirst(Mask128<T, 2> mask) {
  const FixedTag<T, 2> d;
  const auto vmask = VecFromMask(d, mask);
  return MaskFromVec(Or(vmask, InterleaveLower(vmask, vmask)));
}
template <class T, size_t N, HWY_IF_LANES_GT(N, 2), HWY_IF_V_SIZE_LE(T, N, 8)>
HWY_API Mask128<T, N> SetAtOrAfterFirst(Mask128<T, N> mask) {
  const Simd<T, N, 0> d;
  const Full64<T> d_full64;

  const auto vmask = VecFromMask(d, mask);
  const auto vmask_le64 =
      BitCast(Full64<int64_t>(),
              detail::Per64BitBlkRevLanesOnBe(ResizeBitCast(d_full64, vmask)));
  const auto neg_vmask_le64 = Neg(vmask_le64);
  const auto neg_vmask = ResizeBitCast(
      d, detail::Per64BitBlkRevLanesOnBe(BitCast(d_full64, neg_vmask_le64)));

  return MaskFromVec(Or(vmask, neg_vmask));
}
template <class T, HWY_IF_NOT_T_SIZE(T, 8)>
HWY_API Mask128<T> SetAtOrAfterFirst(Mask128<T> mask) {
  const Full128<T> d;
  auto vmask = VecFromMask(d, mask);

  const auto vmask_le128 = detail::Per128BitBlkRevLanesOnBe(vmask);
  const auto neg_vmask_le128 = detail::I128Subtract(Zero(d), vmask_le128);
  const auto neg_vmask = detail::Per128BitBlkRevLanesOnBe(neg_vmask_le128);

  return MaskFromVec(BitCast(d, Or(vmask, neg_vmask)));
}

template <class T, size_t N>
HWY_API Mask128<T, N> SetBeforeFirst(Mask128<T, N> mask) {
  return Not(SetAtOrAfterFirst(mask));
}

template <class T>
HWY_API Mask128<T, 1> SetOnlyFirst(Mask128<T, 1> mask) {
  return mask;
}
template <class T>
HWY_API Mask128<T, 2> SetOnlyFirst(Mask128<T, 2> mask) {
  const FixedTag<T, 2> d;
  const RebindToSigned<decltype(d)> di;

  const auto vmask = BitCast(di, VecFromMask(d, mask));
  const auto zero = Zero(di);
  const auto vmask2 = VecFromMask(di, InterleaveLower(zero, vmask) == zero);
  return MaskFromVec(BitCast(d, And(vmask, vmask2)));
}
template <class T, size_t N, HWY_IF_LANES_GT(N, 2), HWY_IF_V_SIZE_LE(T, N, 8)>
HWY_API Mask128<T, N> SetOnlyFirst(Mask128<T, N> mask) {
  const Simd<T, N, 0> d;
  const Full64<T> d_full64;
  const RebindToSigned<decltype(d)> di;

  const auto vmask = VecFromMask(d, mask);
  const auto vmask_le64 =
      BitCast(Full64<int64_t>(),
              detail::Per64BitBlkRevLanesOnBe(ResizeBitCast(d_full64, vmask)));
  const auto neg_vmask_le64 = Neg(vmask_le64);
  const auto neg_vmask = ResizeBitCast(
      d, detail::Per64BitBlkRevLanesOnBe(BitCast(d_full64, neg_vmask_le64)));

  const auto first_vmask = BitCast(di, And(vmask, neg_vmask));
  return MaskFromVec(BitCast(d, Or(first_vmask, Neg(first_vmask))));
}
template <class T, HWY_IF_NOT_T_SIZE(T, 8)>
HWY_API Mask128<T> SetOnlyFirst(Mask128<T> mask) {
  const Full128<T> d;
  const RebindToSigned<decltype(d)> di;

  const auto vmask = VecFromMask(d, mask);
  const auto vmask_le128 = detail::Per128BitBlkRevLanesOnBe(vmask);
  const auto neg_vmask_le128 = detail::I128Subtract(Zero(d), vmask_le128);
  const auto neg_vmask = detail::Per128BitBlkRevLanesOnBe(neg_vmask_le128);

  return MaskFromVec(BitCast(d, Neg(BitCast(di, And(vmask, neg_vmask)))));
}

template <class T>
HWY_API Mask128<T, 1> SetAtOrBeforeFirst(Mask128<T, 1> /*mask*/) {
  const FixedTag<T, 1> d;
  const RebindToSigned<decltype(d)> di;
  using TI = MakeSigned<T>;

  return RebindMask(d, MaskFromVec(Set(di, TI(-1))));
}
template <class T, size_t N, HWY_IF_LANES_GT(N, 1)>
HWY_API Mask128<T, N> SetAtOrBeforeFirst(Mask128<T, N> mask) {
  const Simd<T, N, 0> d;
  return SetBeforeFirst(MaskFromVec(ShiftLeftLanes<1>(VecFromMask(d, mask))));
}

// ------------------------------ SumsOf2 and SumsOf4
namespace detail {

#if !HWY_S390X_HAVE_Z14
// Casts nominally int32_t result to D.
template <class D>
HWY_INLINE VFromD<D> AltivecVsum4sbs(D d, __vector signed char a,
                                     __vector signed int b) {
  const Repartition<int32_t, D> di32;
#ifdef __OPTIMIZE__
  if (IsConstantRawAltivecVect(a) && IsConstantRawAltivecVect(b)) {
    const int64_t sum0 =
        static_cast<int64_t>(a[0]) + static_cast<int64_t>(a[1]) +
        static_cast<int64_t>(a[2]) + static_cast<int64_t>(a[3]) +
        static_cast<int64_t>(b[0]);
    const int64_t sum1 =
        static_cast<int64_t>(a[4]) + static_cast<int64_t>(a[5]) +
        static_cast<int64_t>(a[6]) + static_cast<int64_t>(a[7]) +
        static_cast<int64_t>(b[1]);
    const int64_t sum2 =
        static_cast<int64_t>(a[8]) + static_cast<int64_t>(a[9]) +
        static_cast<int64_t>(a[10]) + static_cast<int64_t>(a[11]) +
        static_cast<int64_t>(b[2]);
    const int64_t sum3 =
        static_cast<int64_t>(a[12]) + static_cast<int64_t>(a[13]) +
        static_cast<int64_t>(a[14]) + static_cast<int64_t>(a[15]) +
        static_cast<int64_t>(b[3]);
    const int32_t sign0 = static_cast<int32_t>(sum0 >> 63);
    const int32_t sign1 = static_cast<int32_t>(sum1 >> 63);
    const int32_t sign2 = static_cast<int32_t>(sum2 >> 63);
    const int32_t sign3 = static_cast<int32_t>(sum3 >> 63);
    using Raw = typename detail::Raw128<int32_t>::type;
    return BitCast(
        d,
        VFromD<decltype(di32)>{Raw{
            (sign0 == (sum0 >> 31)) ? static_cast<int32_t>(sum0)
                                    : static_cast<int32_t>(sign0 ^ 0x7FFFFFFF),
            (sign1 == (sum1 >> 31)) ? static_cast<int32_t>(sum1)
                                    : static_cast<int32_t>(sign1 ^ 0x7FFFFFFF),
            (sign2 == (sum2 >> 31)) ? static_cast<int32_t>(sum2)
                                    : static_cast<int32_t>(sign2 ^ 0x7FFFFFFF),
            (sign3 == (sum3 >> 31))
                ? static_cast<int32_t>(sum3)
                : static_cast<int32_t>(sign3 ^ 0x7FFFFFFF)}});
  } else  // NOLINT
#endif
  {
    return BitCast(d, VFromD<decltype(di32)>{vec_vsum4sbs(a, b)});
  }
}

// Casts nominally uint32_t result to D.
template <class D>
HWY_INLINE VFromD<D> AltivecVsum4ubs(D d, __vector unsigned char a,
                                     __vector unsigned int b) {
  const Repartition<uint32_t, D> du32;
#ifdef __OPTIMIZE__
  if (IsConstantRawAltivecVect(a) && IsConstantRawAltivecVect(b)) {
    const uint64_t sum0 =
        static_cast<uint64_t>(a[0]) + static_cast<uint64_t>(a[1]) +
        static_cast<uint64_t>(a[2]) + static_cast<uint64_t>(a[3]) +
        static_cast<uint64_t>(b[0]);
    const uint64_t sum1 =
        static_cast<uint64_t>(a[4]) + static_cast<uint64_t>(a[5]) +
        static_cast<uint64_t>(a[6]) + static_cast<uint64_t>(a[7]) +
        static_cast<uint64_t>(b[1]);
    const uint64_t sum2 =
        static_cast<uint64_t>(a[8]) + static_cast<uint64_t>(a[9]) +
        static_cast<uint64_t>(a[10]) + static_cast<uint64_t>(a[11]) +
        static_cast<uint64_t>(b[2]);
    const uint64_t sum3 =
        static_cast<uint64_t>(a[12]) + static_cast<uint64_t>(a[13]) +
        static_cast<uint64_t>(a[14]) + static_cast<uint64_t>(a[15]) +
        static_cast<uint64_t>(b[3]);
    return BitCast(
        d,
        VFromD<decltype(du32)>{(__vector unsigned int){
            static_cast<unsigned int>(sum0 <= 0xFFFFFFFFu ? sum0 : 0xFFFFFFFFu),
            static_cast<unsigned int>(sum1 <= 0xFFFFFFFFu ? sum1 : 0xFFFFFFFFu),
            static_cast<unsigned int>(sum2 <= 0xFFFFFFFFu ? sum2 : 0xFFFFFFFFu),
            static_cast<unsigned int>(sum3 <= 0xFFFFFFFFu ? sum3
                                                          : 0xFFFFFFFFu)}});
  } else  // NOLINT
#endif
  {
    return BitCast(d, VFromD<decltype(du32)>{vec_vsum4ubs(a, b)});
  }
}

// Casts nominally int32_t result to D.
template <class D>
HWY_INLINE VFromD<D> AltivecVsum2sws(D d, __vector signed int a,
                                     __vector signed int b) {
  const Repartition<int32_t, D> di32;
#ifdef __OPTIMIZE__
  const Repartition<uint64_t, D> du64;
  constexpr int kDestLaneOffset = HWY_IS_BIG_ENDIAN;
  if (IsConstantRawAltivecVect(a) && __builtin_constant_p(b[kDestLaneOffset]) &&
      __builtin_constant_p(b[kDestLaneOffset + 2])) {
    const int64_t sum0 = static_cast<int64_t>(a[0]) +
                         static_cast<int64_t>(a[1]) +
                         static_cast<int64_t>(b[kDestLaneOffset]);
    const int64_t sum1 = static_cast<int64_t>(a[2]) +
                         static_cast<int64_t>(a[3]) +
                         static_cast<int64_t>(b[kDestLaneOffset + 2]);
    const int32_t sign0 = static_cast<int32_t>(sum0 >> 63);
    const int32_t sign1 = static_cast<int32_t>(sum1 >> 63);
    return BitCast(d, VFromD<decltype(du64)>{(__vector unsigned long long){
                          (sign0 == (sum0 >> 31))
                              ? static_cast<uint32_t>(sum0)
                              : static_cast<uint32_t>(sign0 ^ 0x7FFFFFFF),
                          (sign1 == (sum1 >> 31))
                              ? static_cast<uint32_t>(sum1)
                              : static_cast<uint32_t>(sign1 ^ 0x7FFFFFFF)}});
  } else  // NOLINT
#endif
  {
    __vector signed int sum;

    // Inline assembly is used for vsum2sws to avoid unnecessary shuffling
    // on little-endian PowerPC targets as the result of the vsum2sws
    // instruction will already be in the correct lanes on little-endian
    // PowerPC targets.
    __asm__("vsum2sws %0,%1,%2" : "=v"(sum) : "v"(a), "v"(b));

    return BitCast(d, VFromD<decltype(di32)>{sum});
  }
}

// Casts nominally int32_t result to D.
template <class D>
HWY_INLINE VFromD<D> AltivecVsum4shs(D d, __vector signed short a,
                                     __vector signed int b) {
  const Repartition<int32_t, D> di32;
#ifdef __OPTIMIZE__
  if (IsConstantRawAltivecVect(a) && IsConstantRawAltivecVect(b)) {
    const int64_t sum0 = static_cast<int64_t>(a[0]) +
                         static_cast<int64_t>(a[1]) +
                         static_cast<int64_t>(b[0]);
    const int64_t sum1 = static_cast<int64_t>(a[2]) +
                         static_cast<int64_t>(a[3]) +
                         static_cast<int64_t>(b[1]);
    const int64_t sum2 = static_cast<int64_t>(a[4]) +
                         static_cast<int64_t>(a[5]) +
                         static_cast<int64_t>(b[2]);
    const int64_t sum3 = static_cast<int64_t>(a[6]) +
                         static_cast<int64_t>(a[7]) +
                         static_cast<int64_t>(b[3]);
    const int32_t sign0 = static_cast<int32_t>(sum0 >> 63);
    const int32_t sign1 = static_cast<int32_t>(sum1 >> 63);
    const int32_t sign2 = static_cast<int32_t>(sum2 >> 63);
    const int32_t sign3 = static_cast<int32_t>(sum3 >> 63);
    using Raw = typename detail::Raw128<int32_t>::type;
    return BitCast(
        d,
        VFromD<decltype(di32)>{Raw{
            (sign0 == (sum0 >> 31)) ? static_cast<int32_t>(sum0)
                                    : static_cast<int32_t>(sign0 ^ 0x7FFFFFFF),
            (sign1 == (sum1 >> 31)) ? static_cast<int32_t>(sum1)
                                    : static_cast<int32_t>(sign1 ^ 0x7FFFFFFF),
            (sign2 == (sum2 >> 31)) ? static_cast<int32_t>(sum2)
                                    : static_cast<int32_t>(sign2 ^ 0x7FFFFFFF),
            (sign3 == (sum3 >> 31))
                ? static_cast<int32_t>(sum3)
                : static_cast<int32_t>(sign3 ^ 0x7FFFFFFF)}});
  } else  // NOLINT
#endif
  {
    return BitCast(d, VFromD<decltype(di32)>{vec_vsum4shs(a, b)});
  }
}

// Casts nominally int32_t result to D.
template <class D>
HWY_INLINE VFromD<D> AltivecVsumsws(D d, __vector signed int a,
                                    __vector signed int b) {
  const Repartition<int32_t, D> di32;
#ifdef __OPTIMIZE__
  constexpr int kDestLaneOffset = HWY_IS_LITTLE_ENDIAN ? 0 : 3;
  if (IsConstantRawAltivecVect(a) && __builtin_constant_p(b[kDestLaneOffset])) {
    const int64_t sum =
        static_cast<int64_t>(a[0]) + static_cast<int64_t>(a[1]) +
        static_cast<int64_t>(a[2]) + static_cast<int64_t>(a[3]) +
        static_cast<int64_t>(b[kDestLaneOffset]);
    const int32_t sign = static_cast<int32_t>(sum >> 63);
#if HWY_IS_LITTLE_ENDIAN
    return BitCast(
        d, VFromD<decltype(di32)>{(__vector signed int){
               (sign == (sum >> 31)) ? static_cast<int32_t>(sum)
                                     : static_cast<int32_t>(sign ^ 0x7FFFFFFF),
               0, 0, 0}});
#else
    return BitCast(d, VFromD<decltype(di32)>{(__vector signed int){
                          0, 0, 0,
                          (sign == (sum >> 31))
                              ? static_cast<int32_t>(sum)
                              : static_cast<int32_t>(sign ^ 0x7FFFFFFF)}});
#endif
  } else  // NOLINT
#endif
  {
    __vector signed int sum;

    // Inline assembly is used for vsumsws to avoid unnecessary shuffling
    // on little-endian PowerPC targets as the result of the vsumsws
    // instruction will already be in the correct lanes on little-endian
    // PowerPC targets.
    __asm__("vsumsws %0,%1,%2" : "=v"(sum) : "v"(a), "v"(b));

    return BitCast(d, VFromD<decltype(di32)>{sum});
  }
}

template <size_t N>
HWY_INLINE Vec128<int32_t, N / 2> AltivecU16SumsOf2(Vec128<uint16_t, N> v) {
  const RebindToSigned<DFromV<decltype(v)>> di16;
  const RepartitionToWide<decltype(di16)> di32;
  return AltivecVsum4shs(di32, Xor(BitCast(di16, v), Set(di16, -32768)).raw,
                         Set(di32, 65536).raw);
}
#endif  // !HWY_S390X_HAVE_Z14

// U16->U32 SumsOf2
template <class V>
HWY_INLINE VFromD<RepartitionToWide<DFromV<V>>> SumsOf2(
    hwy::UnsignedTag /*type_tag*/, hwy::SizeTag<2> /*lane_size_tag*/, V v) {
  const DFromV<V> d;
  const RepartitionToWide<decltype(d)> dw;

#if HWY_S390X_HAVE_Z14
  return VFromD<decltype(dw)>{vec_sum4(v.raw, Zero(d).raw)};
#else
  return BitCast(dw, AltivecU16SumsOf2(v));
#endif
}

// I16->I32 SumsOf2
template <class V>
HWY_INLINE VFromD<RepartitionToWide<DFromV<V>>> SumsOf2(
    hwy::SignedTag /*type_tag*/, hwy::SizeTag<2> /*lane_size_tag*/, V v) {
  const DFromV<V> d;
  const RepartitionToWide<decltype(d)> dw;

#if HWY_S390X_HAVE_Z14
  const RebindToUnsigned<decltype(d)> du;
  return BitCast(dw, SumsOf2(hwy::UnsignedTag(), hwy::SizeTag<2>(),
                             BitCast(du, Xor(v, SignBit(d))))) +
         Set(dw, int32_t{-65536});
#else
  return AltivecVsum4shs(dw, v.raw, Zero(dw).raw);
#endif
}

#if HWY_S390X_HAVE_Z14
// U32->U64 SumsOf2
template <class V>
HWY_INLINE VFromD<RepartitionToWide<DFromV<V>>> SumsOf2(
    hwy::UnsignedTag /*type_tag*/, hwy::SizeTag<4> /*lane_size_tag*/, V v) {
  const DFromV<V> d;
  const RepartitionToWide<decltype(d)> dw;
  return VFromD<decltype(dw)>{vec_sum2(v.raw, Zero(d).raw)};
}

// I32->I64 SumsOf2
template <class V>
HWY_INLINE VFromD<RepartitionToWide<DFromV<V>>> SumsOf2(
    hwy::SignedTag /*type_tag*/, hwy::SizeTag<4> /*lane_size_tag*/, V v) {
  const DFromV<V> d;
  const RepartitionToWide<decltype(d)> dw;
  const RebindToUnsigned<decltype(d)> du;

  return BitCast(dw, SumsOf2(hwy::UnsignedTag(), hwy::SizeTag<4>(),
                             BitCast(du, Xor(v, SignBit(d))))) +
         Set(dw, int64_t{-4294967296LL});
}
#endif

// U8->U32 SumsOf4
template <class V>
HWY_INLINE VFromD<RepartitionToWideX2<DFromV<V>>> SumsOf4(
    hwy::UnsignedTag /*type_tag*/, hwy::SizeTag<1> /*lane_size_tag*/, V v) {
  const DFromV<V> d;
  const RepartitionToWideX2<decltype(d)> dw2;

#if HWY_S390X_HAVE_Z14
  return VFromD<decltype(dw2)>{vec_sum4(v.raw, Zero(d).raw)};
#else
  return AltivecVsum4ubs(dw2, v.raw, Zero(dw2).raw);
#endif
}

// I8->I32 SumsOf4
template <class V>
HWY_INLINE VFromD<RepartitionToWideX2<DFromV<V>>> SumsOf4(
    hwy::SignedTag /*type_tag*/, hwy::SizeTag<1> /*lane_size_tag*/, V v) {
  const DFromV<V> d;
  const RepartitionToWideX2<decltype(d)> dw2;

#if HWY_S390X_HAVE_Z14
  const RebindToUnsigned<decltype(d)> du;
  return BitCast(dw2, SumsOf4(hwy::UnsignedTag(), hwy::SizeTag<1>(),
                              BitCast(du, Xor(v, SignBit(d))))) +
         Set(dw2, int32_t{-512});
#else
  return AltivecVsum4sbs(dw2, v.raw, Zero(dw2).raw);
#endif
}

// U16->U64 SumsOf4
template <class V>
HWY_INLINE VFromD<RepartitionToWideX2<DFromV<V>>> SumsOf4(
    hwy::UnsignedTag /*type_tag*/, hwy::SizeTag<2> /*lane_size_tag*/, V v) {
  const DFromV<V> d;
  const RepartitionToWide<decltype(d)> dw;
  const RepartitionToWide<decltype(dw)> dw2;

#if HWY_S390X_HAVE_Z14
  return VFromD<decltype(dw2)>{vec_sum2(v.raw, Zero(d).raw)};
#else
  const RebindToSigned<decltype(dw)> dw_i;
  return AltivecVsum2sws(dw2, BitCast(dw_i, SumsOf2(v)).raw, Zero(dw_i).raw);
#endif
}

// I16->I64 SumsOf4
template <class V>
HWY_INLINE VFromD<RepartitionToWideX2<DFromV<V>>> SumsOf4(
    hwy::SignedTag /*type_tag*/, hwy::SizeTag<2> /*lane_size_tag*/, V v) {
  const DFromV<V> d;
  const RepartitionToWide<decltype(d)> dw;
  const RepartitionToWide<decltype(dw)> dw2;

#if HWY_S390X_HAVE_Z14
  const RebindToUnsigned<decltype(d)> du;
  return BitCast(dw2, SumsOf4(hwy::UnsignedTag(), hwy::SizeTag<2>(),
                              BitCast(du, Xor(v, SignBit(d))))) +
         Set(dw2, int64_t{-131072});
#else  // VSX
  const auto sums_of_4_in_lo32 =
      AltivecVsum2sws(dw, SumsOf2(v).raw, Zero(dw).raw);

#if HWY_IS_LITTLE_ENDIAN
  return PromoteEvenTo(dw2, sums_of_4_in_lo32);
#else
  return PromoteOddTo(dw2, sums_of_4_in_lo32);
#endif  // HWY_IS_LITTLE_ENDIAN
#endif  // HWY_S390X_HAVE_Z14
}

}  // namespace detail

// ------------------------------ SumOfLanes

// We define SumOfLanes for 8/16-bit types (and I32/U32/I64/U64 on Z14/Z15/Z16);
// enable generic for the rest.
#undef HWY_IF_SUM_OF_LANES_D
#if HWY_S390X_HAVE_Z14
#define HWY_IF_SUM_OF_LANES_D(D) HWY_IF_LANES_GT_D(D, 1), HWY_IF_FLOAT3264_D(D)
#else
#define HWY_IF_SUM_OF_LANES_D(D) \
  HWY_IF_LANES_GT_D(D, 1), HWY_IF_T_SIZE_ONE_OF_D(D, (1 << 4) | (1 << 8))
#endif

#if HWY_S390X_HAVE_Z14
namespace detail {

template <class T, HWY_IF_NOT_FLOAT_NOR_SPECIAL(T),
          HWY_IF_T_SIZE_ONE_OF(T, (1 << 4) | (1 << 8))>
HWY_INLINE Vec128<T> SumOfU32OrU64LanesAsU128(Vec128<T> v) {
  const DFromV<decltype(v)> d;
  const RebindToUnsigned<decltype(d)> du;
  return BitCast(
      d, Vec128<uint8_t>{vec_sum_u128(BitCast(du, v).raw, Zero(du).raw)});
}

}  // namespace detail

template <class D, HWY_IF_V_SIZE_D(D, 16), HWY_IF_UI64_D(D)>
HWY_API VFromD<D> SumOfLanes(D /*d64*/, VFromD<D> v) {
  return Broadcast<1>(detail::SumOfU32OrU64LanesAsU128(v));
}
#endif

template <class D, HWY_IF_V_SIZE_D(D, 4), HWY_IF_U16_D(D)>
HWY_API Vec32<uint16_t> SumOfLanes(D du16, Vec32<uint16_t> v) {
  constexpr int kSumLaneIdx = HWY_IS_BIG_ENDIAN;
  return Broadcast<kSumLaneIdx>(
      BitCast(du16, detail::SumsOf2(hwy::UnsignedTag(), hwy::SizeTag<2>(), v)));
}

template <class D, HWY_IF_V_SIZE_D(D, 8), HWY_IF_U16_D(D)>
HWY_API Vec64<uint16_t> SumOfLanes(D du16, Vec64<uint16_t> v) {
  constexpr int kSumLaneIdx = HWY_IS_LITTLE_ENDIAN ? 0 : 3;
  return Broadcast<kSumLaneIdx>(
      BitCast(du16, detail::SumsOf4(hwy::UnsignedTag(), hwy::SizeTag<2>(), v)));
}

template <class D, HWY_IF_V_SIZE_D(D, 16), HWY_IF_U16_D(D)>
HWY_API Vec128<uint16_t> SumOfLanes(D du16, Vec128<uint16_t> v) {
  constexpr int kSumLaneIdx = HWY_IS_LITTLE_ENDIAN ? 0 : 7;
#if HWY_S390X_HAVE_Z14
  return Broadcast<kSumLaneIdx>(
      BitCast(du16, detail::SumOfU32OrU64LanesAsU128(detail::SumsOf4(
                        hwy::UnsignedTag(), hwy::SizeTag<2>(), v))));
#else  // VSX
  const auto zero = Zero(Full128<int32_t>());
  return Broadcast<kSumLaneIdx>(
      detail::AltivecVsumsws(du16, detail::AltivecU16SumsOf2(v).raw, zero.raw));
#endif
}

template <class D, HWY_IF_V_SIZE_D(D, 4), HWY_IF_I16_D(D)>
HWY_API Vec32<int16_t> SumOfLanes(D di16, Vec32<int16_t> v) {
#if HWY_S390X_HAVE_Z14
  const RebindToUnsigned<decltype(di16)> du16;
  return BitCast(di16, SumOfLanes(du16, BitCast(du16, v)));
#else
  constexpr int kSumLaneIdx = HWY_IS_BIG_ENDIAN;
  return Broadcast<kSumLaneIdx>(
      BitCast(di16, detail::SumsOf2(hwy::SignedTag(), hwy::SizeTag<2>(), v)));
#endif
}

template <class D, HWY_IF_V_SIZE_D(D, 8), HWY_IF_I16_D(D)>
HWY_API Vec64<int16_t> SumOfLanes(D di16, Vec64<int16_t> v) {
#if HWY_S390X_HAVE_Z14
  const RebindToUnsigned<decltype(di16)> du16;
  return BitCast(di16, SumOfLanes(du16, BitCast(du16, v)));
#else
  constexpr int kSumLaneIdx = HWY_IS_LITTLE_ENDIAN ? 0 : 3;
  return Broadcast<kSumLaneIdx>(
      BitCast(di16, detail::SumsOf4(hwy::SignedTag(), hwy::SizeTag<2>(), v)));
#endif
}

template <class D, HWY_IF_V_SIZE_D(D, 16), HWY_IF_I16_D(D)>
HWY_API Vec128<int16_t> SumOfLanes(D di16, Vec128<int16_t> v) {
#if HWY_S390X_HAVE_Z14
  const RebindToUnsigned<decltype(di16)> du16;
  return BitCast(di16, SumOfLanes(du16, BitCast(du16, v)));
#else
  constexpr int kSumLaneIdx = HWY_IS_LITTLE_ENDIAN ? 0 : 7;
  const Full128<int32_t> di32;
  const auto zero = Zero(di32);
  return Broadcast<kSumLaneIdx>(detail::AltivecVsumsws(
      di16, detail::AltivecVsum4shs(di32, v.raw, zero.raw).raw, zero.raw));
#endif
}

template <class D, HWY_IF_V_SIZE_D(D, 4), HWY_IF_U8_D(D)>
HWY_API Vec32<uint8_t> SumOfLanes(D du8, Vec32<uint8_t> v) {
  constexpr int kSumLaneIdx = HWY_IS_LITTLE_ENDIAN ? 0 : 3;
  return Broadcast<kSumLaneIdx>(
      BitCast(du8, detail::SumsOf4(hwy::UnsignedTag(), hwy::SizeTag<1>(), v)));
}

template <class D, HWY_IF_V_SIZE_D(D, 2), HWY_IF_U8_D(D)>
HWY_API Vec16<uint8_t> SumOfLanes(D du8, Vec16<uint8_t> v) {
  const Twice<decltype(du8)> dt_u8;
  return LowerHalf(du8, SumOfLanes(dt_u8, Combine(dt_u8, Zero(du8), v)));
}

template <class D, HWY_IF_V_SIZE_D(D, 8), HWY_IF_U8_D(D)>
HWY_API Vec64<uint8_t> SumOfLanes(D du8, Vec64<uint8_t> v) {
  constexpr int kSumLaneIdx = HWY_IS_LITTLE_ENDIAN ? 0 : 7;
  return Broadcast<kSumLaneIdx>(BitCast(du8, SumsOf8(v)));
}

template <class D, HWY_IF_V_SIZE_D(D, 16), HWY_IF_U8_D(D)>
HWY_API Vec128<uint8_t> SumOfLanes(D du8, Vec128<uint8_t> v) {
  constexpr int kSumLaneIdx = HWY_IS_LITTLE_ENDIAN ? 0 : 15;

#if HWY_S390X_HAVE_Z14
  return Broadcast<kSumLaneIdx>(
      BitCast(du8, detail::SumOfU32OrU64LanesAsU128(detail::SumsOf4(
                       hwy::UnsignedTag(), hwy::SizeTag<1>(), v))));
#else
  const Full128<uint32_t> du32;
  const RebindToSigned<decltype(du32)> di32;
  const Vec128<uint32_t> zero = Zero(du32);
  return Broadcast<kSumLaneIdx>(detail::AltivecVsumsws(
      du8, detail::AltivecVsum4ubs(di32, v.raw, zero.raw).raw,
      BitCast(di32, zero).raw));
#endif
}

template <class D, HWY_IF_V_SIZE_D(D, 4), HWY_IF_I8_D(D)>
HWY_API Vec32<int8_t> SumOfLanes(D di8, Vec32<int8_t> v) {
#if HWY_S390X_HAVE_Z14
  const RebindToUnsigned<decltype(di8)> du8;
  return BitCast(di8, SumOfLanes(du8, BitCast(du8, v)));
#else
  constexpr int kSumLaneIdx = HWY_IS_LITTLE_ENDIAN ? 0 : 3;
  return Broadcast<kSumLaneIdx>(
      BitCast(di8, detail::SumsOf4(hwy::SignedTag(), hwy::SizeTag<1>(), v)));
#endif
}

template <class D, HWY_IF_V_SIZE_D(D, 2), HWY_IF_I8_D(D)>
HWY_API Vec16<int8_t> SumOfLanes(D di8, Vec16<int8_t> v) {
  const Twice<decltype(di8)> dt_i8;
  return LowerHalf(di8, SumOfLanes(dt_i8, Combine(dt_i8, Zero(di8), v)));
}

template <class D, HWY_IF_V_SIZE_D(D, 8), HWY_IF_I8_D(D)>
HWY_API Vec64<int8_t> SumOfLanes(D di8, Vec64<int8_t> v) {
#if HWY_S390X_HAVE_Z14
  const RebindToUnsigned<decltype(di8)> du8;
  return BitCast(di8, SumOfLanes(du8, BitCast(du8, v)));
#else
  constexpr int kSumLaneIdx = HWY_IS_LITTLE_ENDIAN ? 0 : 7;
  return Broadcast<kSumLaneIdx>(BitCast(di8, SumsOf8(v)));
#endif
}

template <class D, HWY_IF_V_SIZE_D(D, 16), HWY_IF_I8_D(D)>
HWY_API Vec128<int8_t> SumOfLanes(D di8, Vec128<int8_t> v) {
#if HWY_S390X_HAVE_Z14
  const RebindToUnsigned<decltype(di8)> du8;
  return BitCast(di8, SumOfLanes(du8, BitCast(du8, v)));
#else
  constexpr int kSumLaneIdx = HWY_IS_LITTLE_ENDIAN ? 0 : 15;
  const Full128<int32_t> di32;
  const Vec128<int32_t> zero = Zero(di32);
  return Broadcast<kSumLaneIdx>(detail::AltivecVsumsws(
      di8, detail::AltivecVsum4sbs(di32, v.raw, zero.raw).raw, zero.raw));
#endif
}

#if HWY_S390X_HAVE_Z14
template <class D, HWY_IF_V_SIZE_D(D, 8), HWY_IF_UI32_D(D)>
HWY_API VFromD<D> SumOfLanes(D d32, VFromD<D> v) {
  const RebindToUnsigned<decltype(d32)> du32;
  return Broadcast<1>(
      BitCast(d32, detail::SumsOf2(hwy::UnsignedTag(), hwy::SizeTag<4>(),
                                   BitCast(du32, v))));
}

template <class D, HWY_IF_V_SIZE_D(D, 16), HWY_IF_UI32_D(D)>
HWY_API VFromD<D> SumOfLanes(D /*d32*/, VFromD<D> v) {
  return Broadcast<3>(detail::SumOfU32OrU64LanesAsU128(v));
}
#endif

// generic_ops defines MinOfLanes and MaxOfLanes.

// ------------------------------ ReduceSum for N=4 I8/U8

// GetLane(SumsOf4(v)) is more efficient on PPC/Z14 than the default N=4
// I8/U8 ReduceSum implementation in generic_ops-inl.h
#ifdef HWY_NATIVE_REDUCE_SUM_4_UI8
#undef HWY_NATIVE_REDUCE_SUM_4_UI8
#else
#define HWY_NATIVE_REDUCE_SUM_4_UI8
#endif

template <class D, HWY_IF_V_SIZE_D(D, 4), HWY_IF_UI8_D(D)>
HWY_API TFromD<D> ReduceSum(D /*d*/, VFromD<D> v) {
  return static_cast<TFromD<D>>(GetLane(SumsOf4(v)));
}

// ------------------------------ Lt128

namespace detail {

// Returns vector-mask for Lt128.
template <class D, class V = VFromD<D>>
HWY_INLINE V Lt128Vec(D d, V a, V b) {
  static_assert(IsSame<TFromD<D>, uint64_t>(), "D must be u64");
#if HWY_PPC_HAVE_10 && defined(__SIZEOF_INT128__)
  (void)d;
  using VU64 = __vector unsigned long long;
  using VU128 = __vector unsigned __int128;
#if HWY_IS_LITTLE_ENDIAN
  const VU128 a_u128 = reinterpret_cast<VU128>(a.raw);
  const VU128 b_u128 = reinterpret_cast<VU128>(b.raw);
#else
  // NOTE: Need to swap the halves of both a and b on big-endian targets
  // as the upper 64 bits of a and b are in lane 1 and the lower 64 bits
  // of a and b are in lane 0 whereas the vec_cmplt operation below expects
  // the upper 64 bits in lane 0 and the lower 64 bits in lane 1 on
  // big-endian PPC targets.
  const VU128 a_u128 = reinterpret_cast<VU128>(vec_sld(a.raw, a.raw, 8));
  const VU128 b_u128 = reinterpret_cast<VU128>(vec_sld(b.raw, b.raw, 8));
#endif
  return V{reinterpret_cast<VU64>(vec_cmplt(a_u128, b_u128))};
#else  // !HWY_PPC_HAVE_10
  // Truth table of Eq and Lt for Hi and Lo u64.
  // (removed lines with (=H && cH) or (=L && cL) - cannot both be true)
  // =H =L cH cL  | out = cH | (=H & cL)
  //  0  0  0  0  |  0
  //  0  0  0  1  |  0
  //  0  0  1  0  |  1
  //  0  0  1  1  |  1
  //  0  1  0  0  |  0
  //  0  1  0  1  |  0
  //  0  1  1  0  |  1
  //  1  0  0  0  |  0
  //  1  0  0  1  |  1
  //  1  1  0  0  |  0
  const auto eqHL = Eq(a, b);
  const V ltHL = VecFromMask(d, Lt(a, b));
  const V ltLX = ShiftLeftLanes<1>(ltHL);
  const V vecHx = IfThenElse(eqHL, ltLX, ltHL);
  return InterleaveUpper(d, vecHx, vecHx);
#endif
}

// Returns vector-mask for Eq128.
template <class D, class V = VFromD<D>>
HWY_INLINE V Eq128Vec(D d, V a, V b) {
  static_assert(IsSame<TFromD<D>, uint64_t>(), "D must be u64");
#if HWY_PPC_HAVE_10 && defined(__SIZEOF_INT128__)
  (void)d;
  using VU64 = __vector unsigned long long;
  using VU128 = __vector unsigned __int128;
  return V{reinterpret_cast<VU64>(vec_cmpeq(reinterpret_cast<VU128>(a.raw),
                                            reinterpret_cast<VU128>(b.raw)))};
#else
  const auto eqHL = VecFromMask(d, Eq(a, b));
  const auto eqLH = Reverse2(d, eqHL);
  return And(eqHL, eqLH);
#endif
}

template <class D, class V = VFromD<D>>
HWY_INLINE V Ne128Vec(D d, V a, V b) {
  static_assert(IsSame<TFromD<D>, uint64_t>(), "D must be u64");
#if HWY_PPC_HAVE_10 && defined(__SIZEOF_INT128__)
  (void)d;
  using VU64 = __vector unsigned long long;
  using VU128 = __vector unsigned __int128;
  return V{reinterpret_cast<VU64>(vec_cmpne(reinterpret_cast<VU128>(a.raw),
                                            reinterpret_cast<VU128>(b.raw)))};
#else
  const auto neHL = VecFromMask(d, Ne(a, b));
  const auto neLH = Reverse2(d, neHL);
  return Or(neHL, neLH);
#endif
}

template <class D, class V = VFromD<D>>
HWY_INLINE V Lt128UpperVec(D d, V a, V b) {
  const V ltHL = VecFromMask(d, Lt(a, b));
  return InterleaveUpper(d, ltHL, ltHL);
}

template <class D, class V = VFromD<D>>
HWY_INLINE V Eq128UpperVec(D d, V a, V b) {
  const V eqHL = VecFromMask(d, Eq(a, b));
  return InterleaveUpper(d, eqHL, eqHL);
}

template <class D, class V = VFromD<D>>
HWY_INLINE V Ne128UpperVec(D d, V a, V b) {
  const V neHL = VecFromMask(d, Ne(a, b));
  return InterleaveUpper(d, neHL, neHL);
}

}  // namespace detail

template <class D, class V = VFromD<D>>
HWY_API MFromD<D> Lt128(D d, V a, V b) {
  return MaskFromVec(detail::Lt128Vec(d, a, b));
}

template <class D, class V = VFromD<D>>
HWY_API MFromD<D> Eq128(D d, V a, V b) {
  return MaskFromVec(detail::Eq128Vec(d, a, b));
}

template <class D, class V = VFromD<D>>
HWY_API MFromD<D> Ne128(D d, V a, V b) {
  return MaskFromVec(detail::Ne128Vec(d, a, b));
}

template <class D, class V = VFromD<D>>
HWY_API MFromD<D> Lt128Upper(D d, V a, V b) {
  return MaskFromVec(detail::Lt128UpperVec(d, a, b));
}

template <class D, class V = VFromD<D>>
HWY_API MFromD<D> Eq128Upper(D d, V a, V b) {
  return MaskFromVec(detail::Eq128UpperVec(d, a, b));
}

template <class D, class V = VFromD<D>>
HWY_API MFromD<D> Ne128Upper(D d, V a, V b) {
  return MaskFromVec(detail::Ne128UpperVec(d, a, b));
}

// ------------------------------ Min128, Max128 (Lt128)

// Avoids the extra MaskFromVec in Lt128.
template <class D, class V = VFromD<D>>
HWY_API V Min128(D d, const V a, const V b) {
  return IfVecThenElse(detail::Lt128Vec(d, a, b), a, b);
}

template <class D, class V = VFromD<D>>
HWY_API V Max128(D d, const V a, const V b) {
  return IfVecThenElse(detail::Lt128Vec(d, b, a), a, b);
}

template <class D, class V = VFromD<D>>
HWY_API V Min128Upper(D d, const V a, const V b) {
  return IfVecThenElse(detail::Lt128UpperVec(d, a, b), a, b);
}

template <class D, class V = VFromD<D>>
HWY_API V Max128Upper(D d, const V a, const V b) {
  return IfVecThenElse(detail::Lt128UpperVec(d, b, a), a, b);
}

// -------------------- LeadingZeroCount, TrailingZeroCount, HighestSetBitIndex

#ifdef HWY_NATIVE_LEADING_ZERO_COUNT
#undef HWY_NATIVE_LEADING_ZERO_COUNT
#else
#define HWY_NATIVE_LEADING_ZERO_COUNT
#endif

template <class V, HWY_IF_NOT_FLOAT_NOR_SPECIAL_V(V)>
HWY_API V LeadingZeroCount(V v) {
#if HWY_S390X_HAVE_Z14
  const DFromV<decltype(v)> d;
  const RebindToUnsigned<decltype(d)> du;

#if HWY_COMPILER_GCC_ACTUAL && defined(__OPTIMIZE__)
  // Work around for GCC compiler bug in vec_cnttz on Z14/Z15 if v[i] is a
  // constant
  __asm__("" : "+v"(v.raw));
#endif

  return BitCast(d, VFromD<decltype(du)>{vec_cntlz(BitCast(du, v).raw)});
#else
  return V{vec_cntlz(v.raw)};
#endif
}

template <class V, HWY_IF_NOT_FLOAT_NOR_SPECIAL_V(V)>
HWY_API V HighestSetBitIndex(V v) {
  const DFromV<decltype(v)> d;
  using T = TFromD<decltype(d)>;
  return BitCast(d, Set(d, T{sizeof(T) * 8 - 1}) - LeadingZeroCount(v));
}

#if HWY_PPC_HAVE_9 || HWY_S390X_HAVE_Z14
template <class V, HWY_IF_NOT_FLOAT_NOR_SPECIAL_V(V)>
HWY_API V TrailingZeroCount(V v) {
#if HWY_COMPILER_GCC_ACTUAL && HWY_COMPILER_GCC_ACTUAL < 700
  return V{vec_vctz(v.raw)};
#else
#if HWY_S390X_HAVE_Z14
  const DFromV<decltype(v)> d;
  const RebindToUnsigned<decltype(d)> du;

#if HWY_COMPILER_GCC_ACTUAL && defined(__OPTIMIZE__)
  // Work around for GCC compiler bug in vec_cnttz on Z14/Z15 if v[i] is a
  // constant
  __asm__("" : "+v"(v.raw));
#endif

  return BitCast(d, VFromD<decltype(du)>{vec_cnttz(BitCast(du, v).raw)});
#else
  return V{vec_cnttz(v.raw)};
#endif  // HWY_S390X_HAVE_Z14
#endif  // HWY_COMPILER_GCC_ACTUAL && HWY_COMPILER_GCC_ACTUAL < 700
}
#else
template <class V, HWY_IF_NOT_FLOAT_NOR_SPECIAL_V(V)>
HWY_API V TrailingZeroCount(V v) {
  const DFromV<decltype(v)> d;
  const RebindToSigned<decltype(d)> di;
  using TI = TFromD<decltype(di)>;

  const auto vi = BitCast(di, v);
  const auto lowest_bit = And(vi, Neg(vi));
  constexpr TI kNumOfBitsInT{sizeof(TI) * 8};
  const auto bit_idx = HighestSetBitIndex(lowest_bit);
  return BitCast(d, IfThenElse(MaskFromVec(BroadcastSignBit(bit_idx)),
                               Set(di, kNumOfBitsInT), bit_idx));
}
#endif

#undef HWY_PPC_HAVE_9
#undef HWY_PPC_HAVE_10
#undef HWY_S390X_HAVE_Z14

// NOLINTNEXTLINE(google-readability-namespace-comments)
}  // namespace HWY_NAMESPACE
}  // namespace hwy
HWY_AFTER_NAMESPACE();<|MERGE_RESOLUTION|>--- conflicted
+++ resolved
@@ -3435,6 +3435,7 @@
 #endif  // HWY_S390X_HAVE_Z14
 }
 
+#if !HWY_S390X_HAVE_Z14
 namespace detail {
 
 template <class V>
@@ -3448,18 +3449,14 @@
 }
 
 }  // namespace detail
+#endif  // !HWY_S390X_HAVE_Z14
 
 template <class D, HWY_IF_I64_D(D)>
 HWY_API VFromD<D> PromoteTo(D di64, VFromD<Rebind<float, D>> v) {
-<<<<<<< HEAD
 #if !HWY_S390X_HAVE_Z14 && \
     (HWY_COMPILER_GCC_ACTUAL || HWY_HAS_BUILTIN(__builtin_vsx_xvcvspsxds))
-  const __vector float raw_v = InterleaveLower(v, v).raw;
-=======
-#if HWY_COMPILER_GCC_ACTUAL || HWY_HAS_BUILTIN(__builtin_vsx_xvcvspsxds)
   const __vector float raw_v =
       detail::VsxF2INormalizeSrcVals(InterleaveLower(v, v)).raw;
->>>>>>> 92f1713d
   return VFromD<decltype(di64)>{__builtin_vsx_xvcvspsxds(raw_v)};
 #else
   const RebindToFloat<decltype(di64)> df64;
@@ -3469,15 +3466,10 @@
 
 template <class D, HWY_IF_U64_D(D)>
 HWY_API VFromD<D> PromoteTo(D du64, VFromD<Rebind<float, D>> v) {
-<<<<<<< HEAD
 #if !HWY_S390X_HAVE_Z14 && \
     (HWY_COMPILER_GCC_ACTUAL || HWY_HAS_BUILTIN(__builtin_vsx_xvcvspuxds))
-  const __vector float raw_v = InterleaveLower(v, v).raw;
-=======
-#if HWY_COMPILER_GCC_ACTUAL || HWY_HAS_BUILTIN(__builtin_vsx_xvcvspuxds)
   const __vector float raw_v =
       detail::VsxF2INormalizeSrcVals(InterleaveLower(v, v)).raw;
->>>>>>> 92f1713d
   return VFromD<decltype(du64)>{reinterpret_cast<__vector unsigned long long>(
       __builtin_vsx_xvcvspuxds(raw_v))};
 #else
@@ -3584,16 +3576,11 @@
 
 template <class D, HWY_IF_V_SIZE_D(D, 16), HWY_IF_I64_D(D)>
 HWY_API VFromD<D> PromoteUpperTo(D di64, Vec128<float> v) {
-<<<<<<< HEAD
 #if !HWY_S390X_HAVE_Z14 && \
     (HWY_COMPILER_GCC_ACTUAL || HWY_HAS_BUILTIN(__builtin_vsx_xvcvspsxds))
-  const __vector float raw_v = InterleaveUpper(Full128<float>(), v, v).raw;
-=======
-#if HWY_COMPILER_GCC_ACTUAL || HWY_HAS_BUILTIN(__builtin_vsx_xvcvspsxds)
   const __vector float raw_v =
       detail::VsxF2INormalizeSrcVals(InterleaveUpper(Full128<float>(), v, v))
           .raw;
->>>>>>> 92f1713d
   return VFromD<decltype(di64)>{__builtin_vsx_xvcvspsxds(raw_v)};
 #else
   const RebindToFloat<decltype(di64)> df64;
@@ -3603,16 +3590,11 @@
 
 template <class D, HWY_IF_V_SIZE_D(D, 16), HWY_IF_U64_D(D)>
 HWY_API VFromD<D> PromoteUpperTo(D du64, Vec128<float> v) {
-<<<<<<< HEAD
 #if !HWY_S390X_HAVE_Z14 && \
     (HWY_COMPILER_GCC_ACTUAL || HWY_HAS_BUILTIN(__builtin_vsx_xvcvspuxds))
-  const __vector float raw_v = InterleaveUpper(Full128<float>(), v, v).raw;
-=======
-#if HWY_COMPILER_GCC_ACTUAL || HWY_HAS_BUILTIN(__builtin_vsx_xvcvspuxds)
   const __vector float raw_v =
       detail::VsxF2INormalizeSrcVals(InterleaveUpper(Full128<float>(), v, v))
           .raw;
->>>>>>> 92f1713d
   return VFromD<decltype(du64)>{reinterpret_cast<__vector unsigned long long>(
       __builtin_vsx_xvcvspuxds(raw_v))};
 #else
@@ -4078,19 +4060,14 @@
 }
 
 template <class D, HWY_IF_V_SIZE_D(D, 4), HWY_IF_I32_D(D)>
-<<<<<<< HEAD
 HWY_API Vec32<int32_t> DemoteTo(D di32, Vec64<double> v) {
 #if HWY_S390X_HAVE_Z14
   const Rebind<int64_t, decltype(di32)> di64;
   return DemoteTo(di32, ConvertTo(di64, v));
 #else
   (void)di32;
-  return Vec32<int32_t>{vec_signede(v.raw)};
-#endif
-=======
-HWY_API Vec32<int32_t> DemoteTo(D /* tag */, Vec64<double> v) {
   return Vec32<int32_t>{vec_signede(detail::VsxF2INormalizeSrcVals(v).raw)};
->>>>>>> 92f1713d
+#endif
 }
 
 template <class D, HWY_IF_V_SIZE_D(D, 8), HWY_IF_I32_D(D)>
@@ -4116,19 +4093,14 @@
 }
 
 template <class D, HWY_IF_V_SIZE_D(D, 4), HWY_IF_U32_D(D)>
-<<<<<<< HEAD
 HWY_API Vec32<uint32_t> DemoteTo(D du32, Vec64<double> v) {
 #if HWY_S390X_HAVE_Z14
   const Rebind<uint64_t, decltype(du32)> du64;
   return DemoteTo(du32, ConvertTo(du64, v));
 #else
   (void)du32;
-  return Vec32<uint32_t>{vec_unsignede(v.raw)};
-#endif
-=======
-HWY_API Vec32<uint32_t> DemoteTo(D /* tag */, Vec64<double> v) {
   return Vec32<uint32_t>{vec_unsignede(detail::VsxF2INormalizeSrcVals(v).raw)};
->>>>>>> 92f1713d
+#endif
 }
 
 template <class D, HWY_IF_V_SIZE_D(D, 8), HWY_IF_U32_D(D)>
@@ -4327,7 +4299,6 @@
   }
 #endif
 
-<<<<<<< HEAD
 #if HWY_S390X_HAVE_Z15
   // Use inline assembly on Z15 to avoid undefined behavior if v[i] is not in
   // the range of an int32_t
@@ -4335,15 +4306,13 @@
   __asm__("vcfeb %0,%1,0,5" : "=v"(raw_result) : "v"(v.raw));
   return VFromD<D>{raw_result};
 #else
-=======
->>>>>>> 92f1713d
   HWY_DIAGNOSTICS(push)
 #if HWY_COMPILER_CLANG
   HWY_DIAGNOSTICS_OFF(disable : 5219, ignored "-Wdeprecate-lax-vec-conv-all")
 #endif
   return VFromD<D>{vec_cts(v.raw, 0)};
   HWY_DIAGNOSTICS(pop)
-#endif
+#endif  // HWY_S390X_HAVE_Z15
 }
 #endif  // HWY_S390X_HAVE_Z14 && !HWY_S390X_HAVE_Z15
 
@@ -4371,17 +4340,13 @@
   // Use inline assembly to avoid undefined behavior if v[i] is not within the
   // range of an int64_t
   __vector signed long long raw_result;
-<<<<<<< HEAD
 #if HWY_S390X_HAVE_Z14
   __asm__("vcgdb %0,%1,0,5" : "=v"(raw_result) : "v"(v.raw));
 #else
-  __asm__("xvcvdpsxds %x0,%x1" : "=wa"(raw_result) : "wa"(v.raw));
-#endif
-=======
   __asm__("xvcvdpsxds %x0,%x1"
           : "=wa"(raw_result)
           : "wa"(detail::VsxF2INormalizeSrcVals(v).raw));
->>>>>>> 92f1713d
+#endif
   return VFromD<D>{raw_result};
 }
 
@@ -4427,7 +4392,6 @@
   }
 #endif
 
-<<<<<<< HEAD
 #if HWY_S390X_HAVE_Z15
   // Use inline assembly on Z15 to avoid undefined behavior if v[i] is not in
   // the range of an uint32_t
@@ -4435,8 +4399,6 @@
   __asm__("vclfeb %0,%1,0,5" : "=v"(raw_result) : "v"(v.raw));
   return VFromD<D>{raw_result};
 #else  // VSX
-=======
->>>>>>> 92f1713d
   HWY_DIAGNOSTICS(push)
 #if HWY_COMPILER_CLANG
   HWY_DIAGNOSTICS_OFF(disable : 5219, ignored "-Wdeprecate-lax-vec-conv-all")
@@ -4444,7 +4406,7 @@
   VFromD<D> result{vec_ctu(v.raw, 0)};
   HWY_DIAGNOSTICS(pop)
   return result;
-#endif
+#endif  // HWY_S390X_HAVE_Z15
 }
 #endif  // HWY_S390X_HAVE_Z14 && !HWY_S390X_HAVE_Z15
 
@@ -4475,17 +4437,13 @@
   // Use inline assembly to avoid undefined behavior if v[i] is not within the
   // range of an uint64_t
   __vector unsigned long long raw_result;
-<<<<<<< HEAD
 #if HWY_S390X_HAVE_Z14
   __asm__("vclgdb %0,%1,0,5" : "=v"(raw_result) : "v"(v.raw));
 #else  // VSX
-  __asm__("xvcvdpuxds %x0,%x1" : "=wa"(raw_result) : "wa"(v.raw));
-#endif
-=======
   __asm__("xvcvdpuxds %x0,%x1"
           : "=wa"(raw_result)
           : "wa"(detail::VsxF2INormalizeSrcVals(v).raw));
->>>>>>> 92f1713d
+#endif
   return VFromD<D>{raw_result};
 }
 
@@ -4504,13 +4462,6 @@
 #else
   return Vec128<double, N>{vec_rint(v.raw)};
 #endif
-}
-
-template <size_t N>
-HWY_API Vec128<int32_t, N> NearestInt(Vec128<float, N> v) {
-  const DFromV<decltype(v)> d;
-  const RebindToSigned<decltype(d)> di;
-  return ConvertTo(di, Round(v));
 }
 
 template <size_t N>
