# API synopsis / quick reference

[[_TOC_]]

## High-level overview

Highway is a collection of 'ops': platform-agnostic pure functions that operate
on tuples (multiple values of the same type). These functions are implemented
using platform-specific intrinsics, which map to SIMD/vector instructions.
`hwy/contrib` also includes higher-level algorithms such as `FindIf` or `Sorter`
implemented using these ops.

Highway can use dynamic dispatch, which chooses the best available
implementation at runtime, or static dispatch which has no runtime overhead.
Dynamic dispatch works by compiling your code once per target CPU and then
selecting (via indirect call) at runtime.

Examples of both are provided in examples/. Dynamic dispatch uses the same
source code as static, plus `#define HWY_TARGET_INCLUDE`, `#include
"third_party/highway/hwy/foreach_target.h"` (which must come before any
inclusion of highway.h) and `HWY_DYNAMIC_DISPATCH`.

## Headers

The public headers are:

*   hwy/highway.h: main header, included from source AND/OR header files that
    use vector types. Note that including in headers may increase compile time,
    but allows declaring functions implemented out of line.

*   hwy/base.h: included from headers that only need compiler/platform-dependent
    definitions (e.g. `PopCount`) without the full highway.h.

*   hwy/foreach_target.h: re-includes the translation unit (specified by
    `HWY_TARGET_INCLUDE`) once per enabled target to generate code from the same
    source code. highway.h must still be included.

*   hwy/aligned_allocator.h: defines functions for allocating memory with
    alignment suitable for `Load`/`Store`.

*   hwy/cache_control.h: defines stand-alone functions to control caching (e.g.
    prefetching), independent of actual SIMD.

*   hwy/nanobenchmark.h: library for precisely measuring elapsed time (under
    varying inputs) for benchmarking small/medium regions of code.

*   hwy/print-inl.h: defines Print() for writing vector lanes to stderr.

*   hwy/tests/test_util-inl.h: defines macros for invoking tests on all
    available targets, plus per-target functions useful in tests.

Highway provides helper macros to simplify your vector code and ensure support
for dynamic dispatch. To use these, add the following to the start and end of
any vector code:

```
#include "hwy/highway.h"
HWY_BEFORE_NAMESPACE();  // at file scope
namespace project {  // optional
namespace HWY_NAMESPACE {

// implementation

// NOLINTNEXTLINE(google-readability-namespace-comments)
}  // namespace HWY_NAMESPACE
}  // namespace project - optional
HWY_AFTER_NAMESPACE();
```

If you choose not to use the `BEFORE/AFTER` lines, you must prefix any function
that calls Highway ops such as `Load` with `HWY_ATTR`. You can omit the
`HWY_NAMESPACE` lines if not using dynamic dispatch.

## Notation in this doc

*   `T` denotes the type of a vector lane (integer or floating-point);
*   `N` is a size_t value that governs (but is not necessarily identical to) the
    number of lanes;
*   `D` is shorthand for a zero-sized tag type `Simd<T, N, kPow2>`, used to
    select the desired overloaded function (see next section). Use aliases such
    as `ScalableTag` instead of referring to this type directly;
*   `d` is an lvalue of type `D`, passed as a function argument e.g. to Zero;
*   `V` is the type of a vector, which may be a class or built-in type.
*   `v[i]` is analogous to C++ array notation, with zero-based index `i` from
    the starting address of the vector `v`.

## Vector and tag types

Highway vectors consist of one or more 'lanes' of the same built-in type
`uint##_t, int##_t` for `## = 8, 16, 32, 64`, plus `float##_t` for `## = 16, 32,
64` and `bfloat16_t`.

Beware that `char` may differ from these types, and is not supported directly.
If your code loads from/stores to `char*`, use `T=uint8_t` for Highway's `d`
tags (see below) or `T=int8_t` (which may enable faster less-than/greater-than
comparisons), and cast your `char*` pointers to your `T*`.

In Highway, `float16_t` (an IEEE binary16 half-float) and `bfloat16_t` (the
upper 16 bits of an IEEE binary32 float) only support load, store, and
conversion to/from `float32_t`. The behavior of infinity and NaN in `float16_t`
is implementation-defined due to Armv7.

On RVV/SVE, vectors are sizeless and cannot be wrapped inside a class. The
Highway API allows using built-in types as vectors because operations are
expressed as overloaded functions. Instead of constructors, overloaded
initialization functions such as `Set` take a zero-sized tag argument called `d`
of type `D` and return an actual vector of unspecified type.

`T` is one of the lane types above, and may be retrieved via `TFromD<D>`.

The actual lane count (used to increment loop counters etc.) can be obtained via
`Lanes(d)`. This value might not be known at compile time, thus storage for
vectors should be dynamically allocated, e.g. via `AllocateAligned(Lanes(d))`.

Note that `Lanes(d)` could potentially change at runtime. This is currently
unlikely, and will not be initiated by Highway without user action, but could
still happen in other circumstances:

*   upon user request in future via special CPU instructions (switching to
    'streaming SVE' mode for Arm SME), or
*   via system software (`prctl(PR_SVE_SET_VL` on Linux for Arm SVE). When the
    vector length is changed using this mechanism, all but the lower 128 bits of
    vector registers are invalidated.

Thus we discourage caching the result; it is typically used inside a function or
basic block. If the application anticipates that one of the above circumstances
could happen, it should ensure by some out-of-band mechanism that such changes
will not happen during the critical section (the vector code which uses the
result of the previously obtained `Lanes(d)`).

`MaxLanes(d)` returns a (potentially loose) upper bound on `Lanes(d)`, and is
implemented as a constexpr function.

The actual lane count is guaranteed to be a power of two, even on SVE hardware
where vectors can be a multiple of 128 bits (there, the extra lanes remain
unused). This simplifies alignment: remainders can be computed as `count &
(Lanes(d) - 1)` instead of an expensive modulo. It also ensures loop trip counts
that are a large power of two (at least `MaxLanes`) are evenly divisible by the
lane count, thus avoiding the need for a second loop to handle remainders.

`d` lvalues (a tag, NOT actual vector) are obtained using aliases:

*   Most common: `ScalableTag<T[, kPow2=0]> d;` or the macro form `HWY_FULL(T[,
    LMUL=1]) d;`. With the default value of the second argument, these both
    select full vectors which utilize all available lanes.

    Only for targets (e.g. RVV) that support register groups, the kPow2 (-3..3)
    and LMUL argument (1, 2, 4, 8) specify `LMUL`, the number of registers in
    the group. This effectively multiplies the lane count in each operation by
    `LMUL`, or left-shifts by `kPow2` (negative values are understood as
    right-shifting by the absolute value). These arguments will eventually be
    optional hints that may improve performance on 1-2 wide machines (at the
    cost of reducing the effective number of registers), but RVV target does not
    yet support fractional `LMUL`. Thus, mixed-precision code (e.g. demoting
    float to uint8_t) currently requires `LMUL` to be at least the ratio of the
    sizes of the largest and smallest type, and smaller `d` to be obtained via
    `Half<DLarger>`.

    For other targets, `kPow2` must lie within [HWY_MIN_POW2, HWY_MAX_POW2]. The
    `*Tag` aliases clamp to the upper bound but your code should ensure the
    lower bound is not exceeded, typically by specializing compile-time
    recursions for `kPow2` = `HWY_MIN_POW2` (this avoids compile errors when
    `kPow2` is low enough that it is no longer a valid shift count).

*   Less common: `CappedTag<T, kCap> d` or the macro form `HWY_CAPPED(T, kCap)
    d;`. These select vectors or masks where *no more than* the largest power of
    two not exceeding `kCap` lanes have observable effects such as
    loading/storing to memory, or being counted by `CountTrue`. The number of
    lanes may also be less; for the `HWY_SCALAR` target, vectors always have a
    single lane. For example, `CappedTag<T, 3>` will use up to two lanes.

*   For applications that require fixed-size vectors: `FixedTag<T, kCount> d;`
    will select vectors where exactly `kCount` lanes have observable effects.
    These may be implemented using full vectors plus additional runtime cost for
    masking in `Load` etc. `kCount` must be a power of two not exceeding
    `HWY_LANES(T)`, which is one for `HWY_SCALAR`. This tag can be used when the
    `HWY_SCALAR` target is anyway disabled (superseded by a higher baseline) or
    unusable (due to use of ops such as `TableLookupBytes`). As a convenience,
    we also provide `Full128<T>`, `Full64<T>` and `Full32<T>` aliases which are
    equivalent to `FixedTag<T, 16 / sizeof(T)>`, `FixedTag<T, 8 / sizeof(T)>`
    and `FixedTag<T, 4 / sizeof(T)>`.

*   The result of `UpperHalf`/`LowerHalf` has half the lanes. To obtain a
    corresponding `d`, use `Half<decltype(d)>`; the opposite is `Twice<>`.

User-specified lane counts or tuples of vectors could cause spills on targets
with fewer or smaller vectors. By contrast, Highway encourages vector-length
agnostic code, which is more performance-portable.

For mixed-precision code (e.g. `uint8_t` lanes promoted to `float`), tags for
the smaller types must be obtained from those of the larger type (e.g. via
`Rebind<uint8_t, ScalableTag<float>>`).

## Using unspecified vector types

Vector types are unspecified and depend on the target. Your code could define
vector variables using `auto`, but it is more readable (due to making the type
visible) to use an alias such as `Vec<D>`, or `decltype(Zero(d))`. Similarly,
the mask type can be obtained via `Mask<D>`. Often your code will first define a
`d` lvalue using `ScalableTag<T>`. You may wish to define an alias for your
vector types such as `using VecT = Vec<decltype(d)>`. Do not use undocumented
types such as `Vec128`; these may work on most targets, but not all (e.g. SVE).

Vectors are sizeless types on RVV/SVE. Therefore, vectors must not be used in
arrays/STL containers (use the lane type `T` instead), class members,
static/thread_local variables, new-expressions (use `AllocateAligned` instead),
and sizeof/pointer arithmetic (increment `T*` by `Lanes(d)` instead).

Initializing constants requires a tag type `D`, or an lvalue `d` of that type.
The `D` can be passed as a template argument or obtained from a vector type `V`
via `DFromV<V>`. `TFromV<V>` is equivalent to `TFromD<DFromV<V>>`.

**Note**: Let `DV = DFromV<V>`. For builtin `V` (currently necessary on
RVV/SVE), `DV` might not be the same as the `D` used to create `V`. In
particular, `DV` must not be passed to `Load/Store` functions because it may
lack the limit on `N` established by the original `D`. However, `Vec<DV>` is the
same as `V`.

Thus a template argument `V` suffices for generic functions that do not load
from/store to memory: `template<class V> V Mul4(V v) { return Mul(v,
Set(DFromV<V>(), 4)); }`.

Example of mixing partial vectors with generic functions:

```
CappedTag<int16_t, 2> d2;
auto v = Mul4(Set(d2, 2));
Store(v, d2, ptr);  // Use d2, NOT DFromV<decltype(v)>()
```

## Targets

Let `Target` denote an instruction set, one of
`SCALAR/EMU128/SSSE3/SSE4/AVX2/AVX3/AVX3_DL/AVX3_ZEN4/NEON/SVE/SVE2/WASM/RVV`.
Each of these is represented by a `HWY_Target` (for example, `HWY_SSE4`) macro
which expands to a unique power-of-two value.

Note that x86 CPUs are segmented into dozens of feature flags and capabilities,
which are often used together because they were introduced in the same CPU
(example: AVX2 and FMA). To keep the number of targets and thus compile time and
code size manageable, we define targets as 'clusters' of related features. To
use `HWY_AVX2`, it is therefore insufficient to pass -mavx2. For definitions of
the clusters, see `kGroup*` in `targets.cc`. The corresponding Clang/GCC
compiler options to enable them (without -m prefix) are defined by
`HWY_TARGET_STR*` in `set_macros-inl.h`.

Targets are only used if enabled (i.e. not broken nor disabled). Baseline
targets are those for which the compiler is unconditionally allowed to generate
instructions (implying the target CPU must support them).

*   `HWY_STATIC_TARGET` is the best enabled baseline `HWY_Target`, and matches
    `HWY_TARGET` in static dispatch mode. This is useful even in dynamic
    dispatch mode for deducing and printing the compiler flags.

*   `HWY_TARGETS` indicates which targets to generate for dynamic dispatch, and
    which headers to include. It is determined by configuration macros and
    always includes `HWY_STATIC_TARGET`.

*   `HWY_SUPPORTED_TARGETS` is the set of targets available at runtime. Expands
    to a literal if only a single target is enabled, or SupportedTargets().

*   `HWY_TARGET`: which `HWY_Target` is currently being compiled. This is
    initially identical to `HWY_STATIC_TARGET` and remains so in static dispatch
    mode. For dynamic dispatch, this changes before each re-inclusion and
    finally reverts to `HWY_STATIC_TARGET`. Can be used in `#if` expressions to
    provide an alternative to functions which are not supported by `HWY_SCALAR`.

    In particular, for x86 we sometimes wish to specialize functions for AVX-512
    because it provides many new instructions. This can be accomplished via `#if
    HWY_TARGET <= HWY_AVX3`, which means AVX-512 or better (e.g. `HWY_AVX3_DL`).
    This is because numerically lower targets are better, and no other platform
    has targets numerically less than those of x86.

*   `HWY_WANT_SSSE3`, `HWY_WANT_SSE4`: add SSSE3 and SSE4 to the baseline even
    if they are not marked as available by the compiler. On MSVC, the only ways
    to enable SSSE3 and SSE4 are defining these, or enabling AVX.

*   `HWY_WANT_AVX3_DL`: opt-in for dynamic dispatch to `HWY_AVX3_DL`. This is
    unnecessary if the baseline already includes AVX3_DL.

## Operations

In the following, the argument or return type `V` denotes a vector with `N`
lanes, and `M` a mask. Operations limited to certain vector types begin with a
constraint of the form `V`: `{prefixes}[{bits}]`. The prefixes `u,i,f` denote
unsigned, signed, and floating-point types, and bits indicates the number of
bits per lane: 8, 16, 32, or 64. Any combination of the specified prefixes and
bits are allowed. Abbreviations of the form `u32 = {u}{32}` may also be used.

Note that Highway functions reside in `hwy::HWY_NAMESPACE`, whereas user-defined
functions reside in `project::[nested]::HWY_NAMESPACE`. Highway functions
generally take either a `D` or vector/mask argument. For targets where vectors
and masks are defined in namespace `hwy`, the functions will be found via
Argument-Dependent Lookup. However, this does not work for function templates,
and RVV and SVE both use builtin vectors. There are three options for portable
code, in descending order of preference:

-   `namespace hn = hwy::HWY_NAMESPACE;` alias used to prefix ops, e.g.
    `hn::LoadDup128(..)`;
-   `using hwy::HWY_NAMESPACE::LoadDup128;` declarations for each op used;
-   `using hwy::HWY_NAMESPACE;` directive. This is generally discouraged,
    especially for SIMD code residing in a header.

Note that overloaded operators are not yet supported on RVV and SVE. Until that
is resolved, code that wishes to run on all targets must use the corresponding
equivalents mentioned in the description of each overloaded operator, for
example `Lt` instead of `operator<`.

### Initialization

*   <code>V **Zero**(D)</code>: returns N-lane vector with all bits set to 0.
*   <code>V **Set**(D, T)</code>: returns N-lane vector with all lanes equal to
    the given value of type `T`.
*   <code>V **Undefined**(D)</code>: returns uninitialized N-lane vector, e.g.
    for use as an output parameter.
*   <code>V **Iota**(D, T)</code>: returns N-lane vector where the lane with
    index `i` has the given value of type `T` plus `i`. The least significant
    lane has index 0. This is useful in tests for detecting lane-crossing bugs.
*   <code>V **SignBit**(D, T)</code>: returns N-lane vector with all lanes set
    to a value whose representation has only the most-significant bit set.

### Getting/setting lanes

*   <code>T **GetLane**(V)</code>: returns lane 0 within `V`. This is useful for
    extracting `SumOfLanes` results.

The following may be slow on some platforms (e.g. x86) and should not be used in
time-critical code:

*   <code>T **ExtractLane**(V, size_t i)</code>: returns lane `i` within `V`.
    `i` must be in `[0, Lanes(DFromV<V>()))`. Potentially slow, it may be better
    to store an entire vector to an array and then operate on its elements.

*   <code>V **InsertLane**(V, size_t i, T t)</code>: returns a copy of V whose
    lane `i` is set to `t`. `i` must be in `[0, Lanes(DFromV<V>()))`.
    Potentially slow, it may be better set all elements of an aligned array and
    then `Load` it.

### Printing

*   <code>V **Print**(D, const char* caption, V [, size_t lane][, size_t
    max_lanes])</code>: prints `caption` followed by up to `max_lanes`
    comma-separated lanes from the vector argument, starting at index `lane`.
    Defined in hwy/print-inl.h, also available if hwy/tests/test_util-inl.h has
    been included.

### Tuples

As a partial workaround to the "no vectors as class members" compiler limitation
mentioned in "Using unspecified vector types", we provide special types able to
carry 2, 3 or 4 vectors, denoted `Tuple{2-4}` below. Their type is unspecified,
potentially built-in, so use the aliases `Vec{2-4}&lt;D&gt;`. These can (only)
be passed as arguments or returned from functions, and created/accessed using
the functions in this section.

*   <code>Tuple2 **Create2**(D, V v0, V v1)</code>: returns tuple such that
    `Get2<1>(tuple)` returns `v1`.
*   <code>Tuple3 **Create3**(D, V v0, V v1, V v2)</code>: returns tuple such
    that `Get3<2>(tuple)` returns `v2`.
*   <code>Tuple4 **Create4**(D, V v0, V v1, V v2, V v3)</code>: returns tuple
    such that `Get4<3>(tuple)` returns `v3`.

The following take a `size_t` template argument indicating the zero-based index,
from left to right, of the arguments passed to `Create{2-4}`.

*   <code>V **Get2&lt;size_t&gt;**(Tuple2)</code>: returns the i-th vector
    passed to `Create2`.
*   <code>V **Get3&lt;size_t&gt;**(Tuple3)</code>: returns the i-th vector
    passed to `Create3`.
*   <code>V **Get4&lt;size_t&gt;**(Tuple4)</code>: returns the i-th vector
    passed to `Create4`.

### Arithmetic

*   <code>V **operator+**(V a, V b)</code>: returns `a[i] + b[i]` (mod 2^bits).
    Currently unavailable on SVE/RVV; use the equivalent `Add` instead.
*   <code>V **operator-**(V a, V b)</code>: returns `a[i] - b[i]` (mod 2^bits).
    Currently unavailable on SVE/RVV; use the equivalent `Sub` instead.

*   `V`: `{i,f}` \
    <code>V **Neg**(V a)</code>: returns `-a[i]`.

*   `V`: `{i,f}` \
    <code>V **Abs**(V a)</code> returns the absolute value of `a[i]`; for
    integers, `LimitsMin()` maps to `LimitsMax() + 1`.

*   `V`: `{u,i}{8,16,32,64},f32` \
    <code>V **AbsDiff**(V a, V b)</code>: returns `|a[i] - b[i]|` in each lane.

*   `V`: `u8` \
    <code>VU64 **SumsOf8**(V v)</code> returns the sums of 8 consecutive u8
    lanes, zero-extending each sum into a u64 lane. This is slower on RVV/WASM.

*   `V`: `u8` \
    <code>VU64 **SumsOf8AbsDiff**(V a, V b)</code> returns the same result as
    `SumsOf8(AbsDiff(a, b))` but `SumsOf8AbsDiff(a, b)` is more efficient than
    `SumsOf8(AbsDiff(a, b))` on SSSE3/SSE4/AVX2/AVX3.

*   `V`: `{u,i}{8,16}` \
    <code>V **SaturatedAdd**(V a, V b)</code> returns `a[i] + b[i]` saturated to
    the minimum/maximum representable value.

*   `V`: `{u,i}{8,16}` \
    <code>V **SaturatedSub**(V a, V b)</code> returns `a[i] - b[i]` saturated to
    the minimum/maximum representable value.

*   `V`: `{u}{8,16}` \
    <code>V **AverageRound**(V a, V b)</code> returns `(a[i] + b[i] + 1) / 2`.

*   <code>V **Clamp**(V a, V lo, V hi)</code>: returns `a[i]` clamped to
    `[lo[i], hi[i]]`.

*   `V`: `{f}` \
    <code>V **operator/**(V a, V b)</code>: returns `a[i] / b[i]` in each lane.
    Currently unavailable on SVE/RVV; use the equivalent `Div` instead.

*   `V`: `{f}` \
    <code>V **Sqrt**(V a)</code>: returns `sqrt(a[i])`.

*   `V`: `f32` \
    <code>V **ApproximateReciprocalSqrt**(V a)</code>: returns an approximation
    of `1.0 / sqrt(a[i])`. `sqrt(a) ~= ApproximateReciprocalSqrt(a) * a`. x86
    and PPC provide 12-bit approximations but the error on Arm is closer to 1%.

*   `V`: `f32` \
    <code>V **ApproximateReciprocal**(V a)</code>: returns an approximation of
    `1.0 / a[i]`.

#### Min/Max

**Note**: Min/Max corner cases are target-specific and may change. If either
argument is qNaN, x86 SIMD returns the second argument, Armv7 Neon returns NaN,
Wasm is supposed to return NaN but does not always, but other targets actually
uphold IEEE 754-2019 minimumNumber: returning the other argument if exactly one
is qNaN, and NaN if both are.

*   <code>V **Min**(V a, V b)</code>: returns `min(a[i], b[i])`.

*   <code>V **Max**(V a, V b)</code>: returns `max(a[i], b[i])`.

All other ops in this section are only available if `HWY_TARGET != HWY_SCALAR`:

*   `V`: `u64` \
    <code>V **Min128**(D, V a, V b)</code>: returns the minimum of unsigned
    128-bit values, each stored as an adjacent pair of 64-bit lanes (e.g.
    indices 1 and 0, where 0 is the least-significant 64-bits).

*   `V`: `u64` \
    <code>V **Max128**(D, V a, V b)</code>: returns the maximum of unsigned
    128-bit values, each stored as an adjacent pair of 64-bit lanes (e.g.
    indices 1 and 0, where 0 is the least-significant 64-bits).

*   `V`: `u64` \
    <code>V **Min128Upper**(D, V a, V b)</code>: for each 128-bit key-value
    pair, returns `a` if it is considered less than `b` by Lt128Upper, else `b`.

*   `V`: `u64` \
    <code>V **Max128Upper**(D, V a, V b)</code>: for each 128-bit key-value
    pair, returns `a` if it is considered > `b` by Lt128Upper, else `b`.

#### Multiply

*   <code>V <b>operator*</b>(V a, V b)</code>: returns `r[i] = a[i] * b[i]`,
    truncating it to the lower half for integer inputs. Currently unavailable on
    SVE/RVV; use the equivalent `Mul` instead.

*   `V`: `i16` \
    <code>V **MulHigh**(V a, V b)</code>: returns the upper half of `a[i] *
    b[i]` in each lane.

*   `V`: `i16` \
    <code>V **MulFixedPoint15**(V a, V b)</code>: returns the result of
    multiplying two Q1.15 fixed-point numbers. This corresponds to doubling the
    multiplication result and storing the upper half. Results are
    implementation-defined iff both inputs are -32768.

*   `V`: `{u,i}{32},u64` \
    <code>V2 **MulEven**(V a, V b)</code>: returns double-wide result of `a[i] *
    b[i]` for every even `i`, in lanes `i` (lower) and `i + 1` (upper). `V2` is
    a vector with double-width lanes, or the same as `V` for 64-bit inputs
    (which are only supported if `HWY_TARGET != HWY_SCALAR`).

*   `V`: `u64` \
    <code>V **MulOdd**(V a, V b)</code>: returns double-wide result of `a[i] *
    b[i]` for every odd `i`, in lanes `i - 1` (lower) and `i` (upper). Only
    supported if `HWY_TARGET != HWY_SCALAR`.

*   `V`: `{bf,i}16`, `D`: `RepartitionToWide<DFromV<V>>`, `VW`: `Vec<D>` \
    <code>VW **ReorderWidenMulAccumulate**(D d, V a, V b, VW sum0, VW&
    sum1)</code>: widens `a` and `b` to `TFromD<D>`, then adds `a[i] * b[i]` to
    either `sum1[j]` or lane `j` of the return value, where `j = P(i)` and `P`
    is a permutation. The only guarantee is that `SumOfLanes(d,
    Add(return_value, sum1))` is the sum of all `a[i] * b[i]`. This is useful
    for computing dot products and the L2 norm. The initial value of `sum1`
    before any call to `ReorderWidenMulAccumulate` must be zero (because it is
    unused on some platforms). It is safe to set the initial value of `sum0` to
    any vector `v`; this has the effect of increasing the total sum by
    `GetLane(SumOfLanes(d, v))` and may be slightly more efficient than later
    adding `v` to `sum0`.

*   `VW`: `{f,i}32` \
    <code>VW **RearrangeToOddPlusEven**(VW sum0, VW sum1)</code>: returns in
    each 32-bit lane with index `i` `a[2*i+1]*b[2*i+1] + a[2*i+0]*b[2*i+0]`.
    `sum0` must be the return value of a prior `ReorderWidenMulAccumulate`, and
    `sum1` must be its last (output) argument. In other words, this strengthens
    the invariant of `ReorderWidenMulAccumulate` such that each 32-bit lane is
    the sum of the widened products whose 16-bit inputs came from the top and
    bottom halves of the 32-bit lane. This is typically called after a series of
    calls to `ReorderWidenMulAccumulate`, as opposed to after each one.
    Exception: if `HWY_TARGET == HWY_SCALAR`, returns `a[0]*b[0]`. Note that the
    initial value of `sum1` must be zero, see `ReorderWidenMulAccumulate`.

#### Fused multiply-add

When implemented using special instructions, these functions are more precise
and faster than separate multiplication followed by addition. The `*Sub`
variants are somewhat slower on Arm, and unavailable for integer inputs; if the
`c` argument is a constant, it would be better to negate it and use `MulAdd`.

*   <code>V **MulAdd**(V a, V b, V c)</code>: returns `a[i] * b[i] + c[i]`.

*   <code>V **NegMulAdd**(V a, V b, V c)</code>: returns `-a[i] * b[i] + c[i]`.

*   `V`: `{f}` \
    <code>V **MulSub**(V a, V b, V c)</code>: returns `a[i] * b[i] - c[i]`.

*   `V`: `{f}` \
    <code>V **NegMulSub**(V a, V b, V c)</code>: returns `-a[i] * b[i] - c[i]`.

#### Shifts

**Note**: Counts not in `[0, sizeof(T)*8)` yield implementation-defined results.
Left-shifting signed `T` and right-shifting positive signed `T` is the same as
shifting `MakeUnsigned<T>` and casting to `T`. Right-shifting negative signed
`T` is the same as an unsigned shift, except that 1-bits are shifted in.

Compile-time constant shifts: the amount must be in [0, sizeof(T)*8). Generally
the most efficient variant, but 8-bit shifts are potentially slower than other
lane sizes, and `RotateRight` is often emulated with shifts:

*   `V`: `{u,i}` \
    <code>V **ShiftLeft**&lt;int&gt;(V a)</code> returns `a[i] << int`.

*   `V`: `{u,i}` \
    <code>V **ShiftRight**&lt;int&gt;(V a)</code> returns `a[i] >> int`.

*   `V`: `{u}` \
    <code>V **RotateRight**&lt;int&gt;(V a)</code> returns `(a[i] >> int) |
    (a[i] << (sizeof(T)*8 - int))`.

Shift all lanes by the same (not necessarily compile-time constant) amount:

*   `V`: `{u,i}` \
    <code>V **ShiftLeftSame**(V a, int bits)</code> returns `a[i] << bits`.

*   `V`: `{u,i}` \
    <code>V **ShiftRightSame**(V a, int bits)</code> returns `a[i] >> bits`.

Per-lane variable shifts (slow if SSSE3/SSE4, or 16-bit, or Shr i64 on AVX2):

*   `V`: `{u}, {i}{16,32,64}` \
    <code>V **operator<<**(V a, V b)</code> returns `a[i] << b[i]`. Currently
    unavailable on SVE/RVV; use the equivalent `Shl` instead.

*   `V`: `{u}, {i}{16,32,64}` \
    <code>V **operator>>**(V a, V b)</code> returns `a[i] >> b[i]`. Currently
    unavailable on SVE/RVV; use the equivalent `Shr` instead.

#### Floating-point rounding

*   `V`: `{f}` \
    <code>V **Round**(V v)</code>: returns `v[i]` rounded towards the nearest
    integer, with ties to even.

*   `V`: `{f}` \
    <code>V **Trunc**(V v)</code>: returns `v[i]` rounded towards zero
    (truncate).

*   `V`: `{f}` \
    <code>V **Ceil**(V v)</code>: returns `v[i]` rounded towards positive
    infinity (ceiling).

*   `V`: `{f}` \
    <code>V **Floor**(V v)</code>: returns `v[i]` rounded towards negative
    infinity.

#### Floating-point classification

*   `V`: `{f}` \
    <code>M **IsNaN**(V v)</code>: returns mask indicating whether `v[i]` is
    "not a number" (unordered).

*   `V`: `{f}` \
    <code>M **IsInf**(V v)</code>: returns mask indicating whether `v[i]` is
    positive or negative infinity.

*   `V`: `{f}` \
    <code>M **IsFinite**(V v)</code>: returns mask indicating whether `v[i]` is
    neither NaN nor infinity, i.e. normal, subnormal or zero. Equivalent to
    `Not(Or(IsNaN(v), IsInf(v)))`.

### Logical

*   `V`: `{u,i}` \
    <code>V **PopulationCount**(V a)</code>: returns the number of 1-bits in
    each lane, i.e. `PopCount(a[i])`.

*   `V`: `{u,i}` \
    <code>V **LeadingZeroCount**(V a)</code>: returns the number of
    leading zeros in each lane. For any lanes where ```a[i]``` is zero,
    ```sizeof(TFromV<V>) * 8``` is returned in the corresponding result lanes.

*   `V`: `{u,i}` \
    <code>V **TrailingZeroCount**(V a)</code>: returns the number of
    trailing zeros in each lane. For any lanes where ```a[i]``` is zero,
    ```sizeof(TFromV<V>) * 8``` is returned in the corresponding result lanes.

*   `V`: `{u,i}` \
    <code>V **HighestSetBitIndex**(V a)</code>: returns the index of
    the highest set bit of each lane. For any lanes of a signed vector type
    where ```a[i]``` is zero, an unspecified negative value is returned in the
    corresponding result lanes. For any lanes of an unsigned vector type
    where ```a[i]``` is zero, an unspecified value that is greater than
    ```HighestValue<MakeSigned<TFromV<V>>>()``` is returned in the
    corresponding result lanes.

The following operate on individual bits within each lane. Note that the
non-operator functions (`And` instead of `&`) must be used for floating-point
types, and on SVE/RVV.

*   `V`: `{u,i}` \
    <code>V **operator&**(V a, V b)</code>: returns `a[i] & b[i]`. Currently
    unavailable on SVE/RVV; use the equivalent `And` instead.

*   `V`: `{u,i}` \
    <code>V **operator|**(V a, V b)</code>: returns `a[i] | b[i]`. Currently
    unavailable on SVE/RVV; use the equivalent `Or` instead.

*   `V`: `{u,i}` \
    <code>V **operator^**(V a, V b)</code>: returns `a[i] ^ b[i]`. Currently
    unavailable on SVE/RVV; use the equivalent `Xor` instead.

*   `V`: `{u,i}` \
    <code>V **Not**(V v)</code>: returns `~v[i]`.

*   <code>V **AndNot**(V a, V b)</code>: returns `~a[i] & b[i]`.

The following three-argument functions may be more efficient than assembling
them from 2-argument functions:

*   <code>V **Xor3**(V x1, V x2, V x3)</code>: returns `x1[i] ^ x2[i] ^ x3[i]`.
    This is more efficient than `Or3` on some targets. When inputs are disjoint
    (no bit is set in more than one argument), `Xor3` and `Or3` are equivalent
    and you should use the former.
*   <code>V **Or3**(V o1, V o2, V o3)</code>: returns `o1[i] | o2[i] | o3[i]`.
    This is less efficient than `Xor3` on some targets; use that where possible.
*   <code>V **OrAnd**(V o, V a1, V a2)</code>: returns `o[i] | (a1[i] & a2[i])`.

Special functions for signed types:

*   `V`: `{f}` \
    <code>V **CopySign**(V a, V b)</code>: returns the number with the magnitude
    of `a` and sign of `b`.

*   `V`: `{f}` \
    <code>V **CopySignToAbs**(V a, V b)</code>: as above, but potentially
    slightly more efficient; requires the first argument to be non-negative.

*   `V`: `i32/64` \
    <code>V **BroadcastSignBit**(V a)</code> returns `a[i] < 0 ? -1 : 0`.

*   `V`: `{f}` \
    <code>V **ZeroIfNegative**(V v)</code>: returns `v[i] < 0 ? 0 : v[i]`.

*   `V`: `{i,f}` \
    <code>V **IfNegativeThenElse**(V v, V yes, V no)</code>: returns `v[i] < 0 ?
    yes[i] : no[i]`. This may be more efficient than `IfThenElse(Lt..)`.

### Masks

Let `M` denote a mask capable of storing a logical true/false for each lane (the
encoding depends on the platform).

#### Creation

*   <code>M **FirstN**(D, size_t N)</code>: returns mask with the first `N`
    lanes (those with index `< N`) true. `N >= Lanes(D())` results in an
    all-true mask. `N` must not exceed
    `LimitsMax<SignedFromSize<HWY_MIN(sizeof(size_t), sizeof(TFromD<D>))>>()`.
    Useful for implementing "masked" stores by loading `prev` followed by
    `IfThenElse(FirstN(d, N), what_to_store, prev)`.

*   <code>M **MaskFromVec**(V v)</code>: returns false in lane `i` if `v[i] ==
    0`, or true if `v[i]` has all bits set. The result is
    *implementation-defined* if `v[i]` is neither zero nor all bits set.

*   <code>M **LoadMaskBits**(D, const uint8_t* p)</code>: returns a mask
    indicating whether the i-th bit in the array is set. Loads bytes and bits in
    ascending order of address and index. At least 8 bytes of `p` must be
    readable, but only `(Lanes(D()) + 7) / 8` need be initialized. Any unused
    bits (happens if `Lanes(D()) < 8`) are treated as if they were zero.

#### Conversion

*   <code>M1 **RebindMask**(D, M2 m)</code>: returns same mask bits as `m`, but
    reinterpreted as a mask for lanes of type `TFromD<D>`. `M1` and `M2` must
    have the same number of lanes.

*   <code>V **VecFromMask**(D, M m)</code>: returns 0 in lane `i` if `m[i] ==
    false`, otherwise all bits set.

*   <code>size_t **StoreMaskBits**(D, M m, uint8_t* p)</code>: stores a bit
    array indicating whether `m[i]` is true, in ascending order of `i`, filling
    the bits of each byte from least to most significant, then proceeding to the
    next byte. Returns the number of bytes written: `(Lanes(D()) + 7) / 8`. At
    least 8 bytes of `p` must be writable.

#### Testing

*   <code>bool **AllTrue**(D, M m)</code>: returns whether all `m[i]` are true.

*   <code>bool **AllFalse**(D, M m)</code>: returns whether all `m[i]` are
    false.

*   <code>size_t **CountTrue**(D, M m)</code>: returns how many of `m[i]` are
    true [0, N]. This is typically more expensive than AllTrue/False.

*   <code>intptr_t **FindFirstTrue**(D, M m)</code>: returns the index of the
    first (i.e. lowest index) `m[i]` that is true, or -1 if none are.

*   <code>size_t **FindKnownFirstTrue**(D, M m)</code>: returns the index of the
    first (i.e. lowest index) `m[i]` that is true. Requires `!AllFalse(d, m)`,
    otherwise results are undefined. This is typically more efficient than
    `FindFirstTrue`.

*   <code>intptr_t **FindLastTrue**(D, M m)</code>: returns the index of the
    last (i.e. highest index) `m[i]` that is true, or -1 if none are.

*   <code>size_t **FindKnownLastTrue**(D, M m)</code>: returns the index of the
    last (i.e. highest index) `m[i]` that is true. Requires `!AllFalse(d, m)`,
    otherwise results are undefined. This is typically more efficient than
    `FindLastTrue`.

#### Ternary operator

For `IfThen*`, masks must adhere to the invariant established by `MaskFromVec`:
false is zero, true has all bits set:

*   <code>V **IfThenElse**(M mask, V yes, V no)</code>: returns `mask[i] ?
    yes[i] : no[i]`.

*   <code>V **IfThenElseZero**(M mask, V yes)</code>: returns `mask[i] ?
    yes[i] : 0`.

*   <code>V **IfThenZeroElse**(M mask, V no)</code>: returns `mask[i] ? 0 :
    no[i]`.

*   <code>V **IfVecThenElse**(V mask, V yes, V no)</code>: equivalent to and
    possibly faster than `IfVecThenElse(MaskFromVec(mask), yes, no)`. The result
    is *implementation-defined* if `mask[i]` is neither zero nor all bits set.

#### Logical

*   <code>M **Not**(M m)</code>: returns mask of elements indicating whether the
    input mask element was false.

*   <code>M **And**(M a, M b)</code>: returns mask of elements indicating
    whether both input mask elements were true.

*   <code>M **AndNot**(M not_a, M b)</code>: returns mask of elements indicating
    whether `not_a` is false and `b` is true.

*   <code>M **Or**(M a, M b)</code>: returns mask of elements indicating whether
    either input mask element was true.

*   <code>M **Xor**(M a, M b)</code>: returns mask of elements indicating
    whether exactly one input mask element was true.

*   <code>M **ExclusiveNeither**(M a, M b)</code>: returns mask of elements
    indicating `a` is false and `b` is false. Undefined if both are true. We
    choose not to provide NotOr/NotXor because x86 and SVE only define one of
    these operations. This op is for situations where the inputs are known to be
    mutually exclusive.

#### Compress

*   <code>V **Compress**(V v, M m)</code>: returns `r` such that `r[n]` is
    `v[i]`, with `i` the n-th lane index (starting from 0) where `m[i]` is true.
    Compacts lanes whose mask is true into the lower lanes. For targets and lane
    type `T` where `CompressIsPartition<T>::value` is true, the upper lanes are
    those whose mask is false (thus `Compress` corresponds to partitioning
    according to the mask). Otherwise, the upper lanes are
    implementation-defined. Potentially slow with 8 and 16-bit lanes. Use this
    form when the input is already a mask, e.g. returned by a comparison.

*   <code>V **CompressNot**(V v, M m)</code>: equivalent to `Compress(v,
    Not(m))` but possibly faster if `CompressIsPartition<T>::value` is true.

*   `V`: `u64` \
    <code>V **CompressBlocksNot**(V v, M m)</code>: equivalent to
    `CompressNot(v, m)` when `m` is structured as adjacent pairs (both true or
    false), e.g. as returned by `Lt128`. This is a no-op for 128 bit vectors.
    Unavailable if `HWY_TARGET == HWY_SCALAR`.

*   <code>size_t **CompressStore**(V v, M m, D d, T* p)</code>: writes lanes
    whose mask `m` is true into `p`, starting from lane 0. Returns `CountTrue(d,
    m)`, the number of valid lanes. May be implemented as `Compress` followed by
    `StoreU`; lanes after the valid ones may still be overwritten! Potentially
    slow with 8 and 16-bit lanes.

*   <code>size_t **CompressBlendedStore**(V v, M m, D d, T* p)</code>: writes
    only lanes whose mask `m` is true into `p`, starting from lane 0. Returns
    `CountTrue(d, m)`, the number of lanes written. Does not modify subsequent
    lanes, but there is no guarantee of atomicity because this may be
    implemented as `Compress, LoadU, IfThenElse(FirstN), StoreU`.

*   <code>V **CompressBits**(V v, const uint8_t* HWY_RESTRICT bits)</code>:
    Equivalent to, but often faster than `Compress(v, LoadMaskBits(d, bits))`.
    `bits` is as specified for `LoadMaskBits`. If called multiple times, the
    `bits` pointer passed to this function must also be marked `HWY_RESTRICT` to
    avoid repeated work. Note that if the vector has less than 8 elements,
    incrementing `bits` will not work as intended for packed bit arrays. As with
    `Compress`, `CompressIsPartition` indicates the mask=false lanes are moved
    to the upper lanes. Potentially slow with 8 and 16-bit lanes.

*   <code>size_t **CompressBitsStore**(V v, const uint8_t* HWY_RESTRICT bits, D
    d, T* p)</code>: combination of `CompressStore` and `CompressBits`, see
    remarks there.

#### Expand

*   <code>V **Expand**(V v, M m)</code>: returns `r` such that `r[i]` is zero
    where `m[i]` is false, and otherwise `v[s]`, where `s` is the number of
    `m[0, i)` which are true. Scatters inputs in ascending index order to the
    lanes whose mask is true and zeros all other lanes. Potentially slow with 8
    and 16-bit lanes.

*   <code>V **LoadExpand**(M m, D d, const T* p)</code>: returns `r` such that
    `r[i]` is zero where `m[i]` is false, and otherwise `p[s]`, where `s` is the
    number of `m[0, i)` which are true. May be implemented as `LoadU` followed
    by `Expand`. Potentially slow with 8 and 16-bit lanes.

### Comparisons

These return a mask (see above) indicating whether the condition is true.

*   <code>M **operator==**(V a, V b)</code>: returns `a[i] == b[i]`. Currently
    unavailable on SVE/RVV; use the equivalent `Eq` instead.
*   <code>M **operator!=**(V a, V b)</code>: returns `a[i] != b[i]`. Currently
    unavailable on SVE/RVV; use the equivalent `Ne` instead.

*   <code>M **operator&lt;**(V a, V b)</code>: returns `a[i] < b[i]`. Currently
    unavailable on SVE/RVV; use the equivalent `Lt` instead.

*   <code>M **operator&gt;**(V a, V b)</code>: returns `a[i] > b[i]`. Currently
    unavailable on SVE/RVV; use the equivalent `Gt` instead.

*   <code>M **operator&lt;=**(V a, V b)</code>: returns `a[i] <= b[i]`.
    Currently unavailable on SVE/RVV; use the equivalent `Le` instead.

*   <code>M **operator&gt;=**(V a, V b)</code>: returns `a[i] >= b[i]`.
    Currently unavailable on SVE/RVV; use the equivalent `Ge` instead.

*   `V`: `{u,i}` \
    <code>M **TestBit**(V v, V bit)</code>: returns `(v[i] & bit[i]) == bit[i]`.
    `bit[i]` must have exactly one bit set.

*   `V`: `u64` \
    <code>M **Lt128**(D, V a, V b)</code>: for each adjacent pair of 64-bit
    lanes (e.g. indices 1,0), returns whether `a[1]:a[0]` concatenated to an
    unsigned 128-bit integer (least significant bits in `a[0]`) is less than
    `b[1]:b[0]`. For each pair, the mask lanes are either both true or both
    false. Unavailable if `HWY_TARGET == HWY_SCALAR`.

*   `V`: `u64` \
    <code>M **Lt128Upper**(D, V a, V b)</code>: for each adjacent pair of 64-bit
    lanes (e.g. indices 1,0), returns whether `a[1]` is less than `b[1]`. For
    each pair, the mask lanes are either both true or both false. This is useful
    for comparing 64-bit keys alongside 64-bit values. Only available if
    `HWY_TARGET != HWY_SCALAR`.

*   `V`: `u64` \
    <code>M **Eq128**(D, V a, V b)</code>: for each adjacent pair of 64-bit
    lanes (e.g. indices 1,0), returns whether `a[1]:a[0]` concatenated to an
    unsigned 128-bit integer (least significant bits in `a[0]`) equals
    `b[1]:b[0]`. For each pair, the mask lanes are either both true or both
    false. Unavailable if `HWY_TARGET == HWY_SCALAR`.

*   `V`: `u64` \
    <code>M **Ne128**(D, V a, V b)</code>: for each adjacent pair of 64-bit
    lanes (e.g. indices 1,0), returns whether `a[1]:a[0]` concatenated to an
    unsigned 128-bit integer (least significant bits in `a[0]`) differs from
    `b[1]:b[0]`. For each pair, the mask lanes are either both true or both
    false. Unavailable if `HWY_TARGET == HWY_SCALAR`.

*   `V`: `u64` \
    <code>M **Eq128Upper**(D, V a, V b)</code>: for each adjacent pair of 64-bit
    lanes (e.g. indices 1,0), returns whether `a[1]` equals `b[1]`. For each
    pair, the mask lanes are either both true or both false. This is useful for
    comparing 64-bit keys alongside 64-bit values. Only available if `HWY_TARGET
    != HWY_SCALAR`.

*   `V`: `u64` \
    <code>M **Ne128Upper**(D, V a, V b)</code>: for each adjacent pair of 64-bit
    lanes (e.g. indices 1,0), returns whether `a[1]` differs from `b[1]`. For
    each pair, the mask lanes are either both true or both false. This is useful
    for comparing 64-bit keys alongside 64-bit values. Only available if
    `HWY_TARGET != HWY_SCALAR`.

### Memory

Memory operands are little-endian, otherwise their order would depend on the
lane configuration. Pointers are the addresses of `N` consecutive `T` values,
either `aligned` (address is a multiple of the vector size) or possibly
unaligned (denoted `p`).

Even unaligned addresses must still be a multiple of `sizeof(T)`, otherwise
`StoreU` may crash on some platforms (e.g. RVV and Armv7). Note that C++ ensures
automatic (stack) and dynamically allocated (via `new` or `malloc`) variables of
type `T` are aligned to `sizeof(T)`, hence such addresses are suitable for
`StoreU`. However, casting pointers to `char*` and adding arbitrary offsets (not
a multiple of `sizeof(T)`) can violate this requirement.

**Note**: computations with low arithmetic intensity (FLOP/s per memory traffic
bytes), e.g. dot product, can be *1.5 times as fast* when the memory operands
are aligned to the vector size. An unaligned access may require two load ports.

#### Load

*   <code>Vec&lt;D&gt; **Load**(D, const T* aligned)</code>: returns
    `aligned[i]`. May fault if the pointer is not aligned to the vector size
    (using aligned_allocator.h is safe). Using this whenever possible improves
    codegen on SSSE3/SSE4: unlike `LoadU`, `Load` can be fused into a memory
    operand, which reduces register pressure.

Requires only *element-aligned* vectors (e.g. from malloc/std::vector, or
aligned memory at indices which are not a multiple of the vector length):

*   <code>Vec&lt;D&gt; **LoadU**(D, const T* p)</code>: returns `p[i]`.

*   <code>Vec&lt;D&gt; **LoadDup128**(D, const T* p)</code>: returns one 128-bit
    block loaded from `p` and broadcasted into all 128-bit block\[s\]. This may
    be faster than broadcasting single values, and is more convenient than
    preparing constants for the actual vector length. Only available if
    `HWY_TARGET != HWY_SCALAR`.

*   <code>Vec&lt;D&gt; **MaskedLoadOr**(V no, M mask, D, const T* p)</code>:
    returns `mask[i] ? p[i] : no[i]`. May fault even where `mask` is false `#if
    HWY_MEM_OPS_MIGHT_FAULT`. If `p` is aligned, faults cannot happen unless the
    entire vector is inaccessible. Assuming no faults, this is equivalent to,
    and potentially more efficient than, `IfThenElse(mask, LoadU(D(), p), no)`.

*   <code>Vec&lt;D&gt; **MaskedLoad**(M mask, D d, const T* p)</code>:
    equivalent to `MaskedLoadOr(Zero(d), mask, d, p)`, but potentially slightly
    more efficient.

#### Store

*   <code>void **Store**(Vec&lt;D&gt; v, D, T* aligned)</code>: copies `v[i]`
    into `aligned[i]`, which must be aligned to the vector size. Writes exactly
    `N * sizeof(T)` bytes.

*   <code>void **StoreU**(Vec&lt;D&gt; v, D, T* p)</code>: as `Store`, but the
    alignment requirement is relaxed to element-aligned (multiple of
    `sizeof(T)`).

*   <code>void **BlendedStore**(Vec&lt;D&gt; v, M m, D d, T* p)</code>: as
    `StoreU`, but only updates `p` where `m` is true. May fault even where
    `mask` is false `#if HWY_MEM_OPS_MIGHT_FAULT`. If `p` is aligned, faults
    cannot happen unless the entire vector is inaccessible. Equivalent to, and
    potentially more efficient than, `StoreU(IfThenElse(m, v, LoadU(d, p)), d,
    p)`. "Blended" indicates this may not be atomic; other threads must not
    concurrently update `[p, p + Lanes(d))` without synchronization.

*   <code>void **SafeFillN**(size_t num, T value, D d, T* HWY_RESTRICT
    to)</code>: Sets `to[0, num)` to `value`. If `num` exceeds `Lanes(d)`, the
    behavior is target-dependent (either filling all, or no more than one
    vector). Potentially more efficient than a scalar loop, but will not fault,
    unlike `BlendedStore`. No alignment requirement. Potentially non-atomic,
    like `BlendedStore`.

*   <code>void **SafeCopyN**(size_t num, D d, const T* HWY_RESTRICT from, T*
    HWY_RESTRICT to)</code>: Copies `from[0, num)` to `to`. If `num` exceeds
    `Lanes(d)`, the behavior is target-dependent (either copying all, or no more
    than one vector). Potentially more efficient than a scalar loop, but will
    not fault, unlike `BlendedStore`. No alignment requirement. Potentially
    non-atomic, like `BlendedStore`.

#### Interleaved

*   <code>void **LoadInterleaved2**(D, const T* p, Vec&lt;D&gt;&amp; v0,
    Vec&lt;D&gt;&amp; v1)</code>: equivalent to `LoadU` into `v0, v1` followed
    by shuffling, such that `v0[0] == p[0], v1[0] == p[1]`.

*   <code>void **LoadInterleaved3**(D, const T* p, Vec&lt;D&gt;&amp; v0,
    Vec&lt;D&gt;&amp; v1, Vec&lt;D&gt;&amp; v2)</code>: as above, but for three
    vectors (e.g. RGB samples).

*   <code>void **LoadInterleaved4**(D, const T* p, Vec&lt;D&gt;&amp; v0,
    Vec&lt;D&gt;&amp; v1, Vec&lt;D&gt;&amp; v2, Vec&lt;D&gt;&amp; v3)</code>: as
    above, but for four vectors (e.g. RGBA).

*   <code>void **StoreInterleaved2**(Vec&lt;D&gt; v0, Vec&lt;D&gt; v1, D, T*
    p)</code>: equivalent to shuffling `v0, v1` followed by two `StoreU()`, such
    that `p[0] == v0[0], p[1] == v1[0]`.

*   <code>void **StoreInterleaved3**(Vec&lt;D&gt; v0, Vec&lt;D&gt; v1,
    Vec&lt;D&gt; v2, D, T* p)</code>: as above, but for three vectors (e.g. RGB
    samples).

*   <code>void **StoreInterleaved4**(Vec&lt;D&gt; v0, Vec&lt;D&gt; v1,
    Vec&lt;D&gt; v2, Vec&lt;D&gt; v3, D, T* p)</code>: as above, but for four
    vectors (e.g. RGBA samples).

#### Scatter/Gather

**Note**: Offsets/indices are of type `VI = Vec<RebindToSigned<D>>` and need not
be unique. The results are implementation-defined if any are negative.

**Note**: Where possible, applications should `Load/Store/TableLookup*` entire
vectors, which is much faster than `Scatter/Gather`. Otherwise, code of the form
`dst[tbl[i]] = F(src[i])` should when possible be transformed to `dst[i] =
F(src[tbl[i]])` because `Scatter` is more expensive than `Gather`.

*   `D`: `{u,i,f}{32,64}` \
    <code>void **ScatterOffset**(Vec&lt;D&gt; v, D, const T* base, VI
    offsets)</code>: stores `v[i]` to the base address plus *byte* `offsets[i]`.

*   `D`: `{u,i,f}{32,64}` \
    <code>void **ScatterIndex**(Vec&lt;D&gt; v, D, const T* base, VI
    indices)</code>: stores `v[i]` to `base[indices[i]]`.

*   `D`: `{u,i,f}{32,64}` \
    <code>Vec&lt;D&gt; **GatherOffset**(D, const T* base, VI offsets)</code>:
    returns elements of base selected by *byte* `offsets[i]`.

*   `D`: `{u,i,f}{32,64}` \
    <code>Vec&lt;D&gt; **GatherIndex**(D, const T* base, VI indices)</code>:
    returns vector of `base[indices[i]]`.

### Cache control

All functions except `Stream` are defined in cache_control.h.

*   <code>void **Stream**(Vec&lt;D&gt; a, D d, const T* aligned)</code>: copies
    `a[i]` into `aligned[i]` with non-temporal hint if available (useful for
    write-only data; avoids cache pollution). May be implemented using a
    CPU-internal buffer. To avoid partial flushes and unpredictable interactions
    with atomics (for example, see Intel SDM Vol 4, Sec. 8.1.2.2), call this
    consecutively for an entire cache line (typically 64 bytes, aligned to its
    size). Each call may write a multiple of `HWY_STREAM_MULTIPLE` bytes, which
    can exceed `Lanes(d) * sizeof(T)`. The new contents of `aligned` may not be
    visible until `FlushStream` is called.

*   <code>void **FlushStream**()</code>: ensures values written by previous
    `Stream` calls are visible on the current core. This is NOT sufficient for
    synchronizing across cores; when `Stream` outputs are to be consumed by
    other core(s), the producer must publish availability (e.g. via mutex or
    atomic_flag) after `FlushStream`.

*   <code>void **FlushCacheline**(const void* p)</code>: invalidates and flushes
    the cache line containing "p", if possible.

*   <code>void **Prefetch**(const T* p)</code>: optionally begins loading the
    cache line containing "p" to reduce latency of subsequent actual loads.

*   <code>void **Pause**()</code>: when called inside a spin-loop, may reduce
    power consumption.

### Type conversion

*   <code>Vec&lt;D&gt; **BitCast**(D, V)</code>: returns the bits of `V`
    reinterpreted as type `Vec<D>`.

<<<<<<< HEAD
*   <code>Vec&lt;D&gt; **ResizeBitCast**(D, V)</code>: resizes `V` to a vector
    of `Lanes(D()) * sizeof(TFromD<D>)` bytes, and then returns the bits of the
    resized vector reinterpreted as type `Vec<D>`.

    If `Vec<D>` is a larger vector than `V`, then the contents of any bytes
    past the first `Lanes(DFromV<V>()) * sizeof(TFromV<V>)` bytes of the result
    vector is unspecified.

*   <code>Vec&lt;DTo&gt; **ZeroExtendResizeBitCast**(DTo, DFrom, V)</code>:
    resizes `V`, which is a vector of type `Vec<DFrom>`, to a vector of
    `Lanes(D()) * sizeof(TFromD<D>)` bytes, and then returns the bits of the
    resized vector reinterpreted as type `Vec<DTo>`.

    If `Lanes(DTo()) * sizeof(TFromD<DTo>)` is greater than
    `Lanes(DFrom()) * sizeof(TFromD<DFrom>)`, then any bytes past the first
    `Lanes(DFrom()) * sizeof(TFromD<DFrom>)` bytes of the result vector are
    zeroed out.

*   `V`,`D`: (`u8,u16`), (`u16,u32`), (`u8,u32`), (`u32,u64`), (`u8,i16`), \
    (`u8,i32`), (`u16,i32`), (`i8,i16`), (`i8,i32`), (`i16,i32`), (`i32,i64`)
    <code>Vec&lt;D&gt; **PromoteTo**(D, V part)</code>: returns `part[i]` zero-
    or sign-extended to the integer type `MakeWide<T>`.
=======
*   `V`,`V8`: (`u32,u8`) \
    <code>V8 **U8FromU32**(V)</code>: special-case `u32` to `u8` conversion when
    all lanes of `V` are already clamped to `[0, 256)`.
>>>>>>> d47bbc76

*   `V`,`D`: (`i32`,`f32`), (`i64`,`f64`) \
    <code>Vec&lt;D&gt; **ConvertTo**(D, V)</code>: converts an integer value to
    same-sized floating point.

*   `V`,`D`: (`f32`,`i32`), (`f64`,`i64`) \
    <code>Vec&lt;D&gt; **ConvertTo**(D, V)</code>: rounds floating point towards
    zero and converts the value to same-sized integer. Returns the closest
    representable value if the input exceeds the destination range.

*   `V`: `f32`; `Ret`: `i32` \
    <code>Ret **NearestInt**(V a)</code>: returns the integer nearest to `a[i]`;
    results are undefined for NaN.

#### Single vector demotion

These functions demote a full vector (or parts thereof) into a vector of half
the size. Use `Rebind<MakeNarrow<T>, D>` or `Half<RepartitionToNarrow<D>>` to
obtain the `D` that describes the return type.

*   `V`,`D`: (`u64,u32`), (`u64,u16`), (`u64,u8`), (`u32,u16`), (`u32,u8`),
    (`u16,u8`) \
    <code>Vec&lt;D&gt; **TruncateTo**(D, V v)</code>: returns `v[i]` truncated
    to the smaller type indicated by `T = TFromD<D>`, with the same result as if
    the more-significant input bits that do not fit in `T` had been zero.
    Example: `ScalableTag<uint32_t> du32; Rebind<uint8_t> du8; TruncateTo(du8,
    Set(du32, 0xF08F))` is the same as `Set(du8, 0x8F)`.

*   `V`,`D`: (`i16,i8`), (`i32,i8`), (`i64,i8`), (`i32,i16`), (`i64,i16`),
    (`i64,i32`), (`u16,i8`), (`u32,i8`), (`u64,i8`), (`u32,i16`), (`u64,i16`),
    (`u64,i32`), (`i16,u8`), (`i32,u8`), (`i64,u8`), (`i32,u16`), (`i64,u16`),
    (`i64,u32`), (`u16,u8`), (`u32,u8`), (`u64,u8`), (`u32,u16`), (`u64,u16`),
    (`u64,u32`), (`f64,f32`) \
    <code>Vec&lt;D&gt; **DemoteTo**(D, V v)</code>: returns `v[i]` after packing
    with signed/unsigned saturation to `MakeNarrow<T>`.

*   `V`,`D`: `f64,i32` \
    <code>Vec&lt;D&gt; **DemoteTo**(D, V v)</code>: rounds floating point
    towards zero and converts the value to 32-bit integers. Returns the closest
    representable value if the input exceeds the destination range.

*   `V`,`D`: (`f32,f16`), (`f32,bf16`) \
    <code>Vec&lt;D&gt; **DemoteTo**(D, V v)</code>: narrows float to half (for
    bf16, it is unspecified whether this truncates or rounds).

#### Single vector promotion

These functions promote a half vector to a full vector. To obtain halves, use
`LowerHalf` or `UpperHalf`, or load them using a half-sized `D`.

*   `V`,`D`: (`u8,u16`), (`u16,u32`), (`u8,u32`), (`u32,u64`), (`u8,i16`),
    (`u8,i32`), (`u16,i32`), (`i8,i16`), (`i8,i32`), (`i16,i32`), (`i32,i64`),
    (`f16,f32`), (`bf16,f32`), (`f32,f64`) \
    <code>Vec&lt;D&gt; **PromoteTo**(D, V part)</code>: returns `part[i]` zero-
    or sign-extended to the integer type `MakeWide<T>`, or widened to the
    floating-point type `MakeWide<T>`.

The following may be more convenient or efficient than also calling `LowerHalf`
/ `UpperHalf`:

*   `V`,`D`: (`bf16,f32`) \
    <code>Vec&lt;D&gt; **PromoteLowerTo**(D, V v)</code>: returns `v[i]` widened
    to `MakeWide<T>`, for i in `[0, Lanes(D()))`. Note that `V` has twice as
    many lanes as `D` and the return value.

*   `V`,`D`: (`bf16,f32`) \
    <code>Vec&lt;D&gt; **PromoteUpperTo**(D, V v)</code>: returns `v[i]` widened
    to `MakeWide<T>`, for i in `[Lanes(D()), 2 * Lanes(D()))`. Note that `V` has
    twice as many lanes as `D` and the return value.

#### Two-vector demotion

*   `V`,`D`: (`i16,i8`), (`i32,i16`), (`i64,i32`), (`u16,i8`), (`u32,i16`),
    (`u64,i32`), (`i16,u8`), (`i32,u16`), (`i64,u32`), (`u16,u8`), (`u32,u16`),
    (`u64,u32`), (`f32,bf16`) \
    <code>Vec&lt;D&gt; **ReorderDemote2To**(D, V a, V b)</code>: as above, but
    converts two inputs, `D` and the output have twice as many lanes as `V`, and
    the output order is some permutation of the inputs. Only available if
    `HWY_TARGET != HWY_SCALAR`.

*   `V`,`D`: (`i16,i8`), (`i32,i16`), (`i64,i32`), (`u16,i8`), (`u32,i16`),
    (`u64,i32`), (`i16,u8`), (`i32,u16`), (`i64,u32`), (`u16,u8`), (`u32,u16`),
    (`u64,u32`), (`f32,bf16`) \
    <code>Vec&lt;D&gt; **OrderedDemote2To**(D d, V a, V b)</code>: as above, but
    converts two inputs, `D` and the output have twice as many lanes as `V`, and
    the output order is the result of demoting the elements of `a` in the lower
    half of the result followed by the result of demoting the elements of `b` in
    the upper half of the result. `OrderedDemote2To(d, a, b)` is equivalent to
    `Combine(d, DemoteTo(Half<D>(), b), DemoteTo(Half<D>(), a))`, but
    `OrderedDemote2To(d, a, b)` is typically more efficient than `Combine(d,
    DemoteTo(Half<D>(), b), DemoteTo(Half<D>(), a))`. Only available if
    `HWY_TARGET != HWY_SCALAR`.

*   `V`,`D`: (`u16,u8`), (`u32,u16`), (`u64,u32`), \
    <code>Vec&lt;D&gt; **OrderedTruncate2To**(D d, V a, V b)</code>: as above,
    but converts two inputs, `D` and the output have twice as many lanes as `V`,
    and the output order is the result of truncating the elements of `a` in the
    lower half of the result followed by the result of truncating the elements
    of `b` in the upper half of the result. `OrderedTruncate2To(d, a, b)` is
    equivalent to `Combine(d, TruncateTo(Half<D>(), b), TruncateTo(Half<D>(),
    a))`, but `OrderedTruncate2To(d, a, b)` is typically more efficient than
    `Combine(d, TruncateTo(Half<D>(), b), TruncateTo(Half<D>(), a))`. Only
    available if `HWY_TARGET != HWY_SCALAR`.

### Combine

*   <code>V2 **LowerHalf**([D, ] V)</code>: returns the lower half of the vector
    `V`. The optional `D` (provided for consistency with `UpperHalf`) is
    `Half<DFromV<V>>`.

All other ops in this section are only available if `HWY_TARGET != HWY_SCALAR`:

*   <code>V2 **UpperHalf**(D, V)</code>: returns upper half of the vector `V`,
    where `D` is `Half<DFromV<V>>`.

*   <code>V **ZeroExtendVector**(D, V2)</code>: returns vector whose `UpperHalf`
    is zero and whose `LowerHalf` is the argument; `D` is `Twice<DFromV<V2>>`.

*   <code>V **Combine**(D, V2, V2)</code>: returns vector whose `UpperHalf` is
    the first argument and whose `LowerHalf` is the second argument; `D` is
    `Twice<DFromV<V2>>`.

**Note**: the following operations cross block boundaries, which is typically
more expensive on AVX2/AVX-512 than per-block operations.

*   <code>V **ConcatLowerLower**(D, V hi, V lo)</code>: returns the
    concatenation of the lower halves of `hi` and `lo` without splitting into
    blocks. `D` is `DFromV<V>`.

*   <code>V **ConcatUpperUpper**(D, V hi, V lo)</code>: returns the
    concatenation of the upper halves of `hi` and `lo` without splitting into
    blocks. `D` is `DFromV<V>`.

*   <code>V **ConcatLowerUpper**(D, V hi, V lo)</code>: returns the inner half
    of the concatenation of `hi` and `lo` without splitting into blocks. Useful
    for swapping the two blocks in 256-bit vectors. `D` is `DFromV<V>`.

*   <code>V **ConcatUpperLower**(D, V hi, V lo)</code>: returns the outer
    quarters of the concatenation of `hi` and `lo` without splitting into
    blocks. Unlike the other variants, this does not incur a block-crossing
    penalty on AVX2/3. `D` is `DFromV<V>`.

*   <code>V **ConcatOdd**(D, V hi, V lo)</code>: returns the concatenation of
    the odd lanes of `hi` and the odd lanes of `lo`.

*   <code>V **ConcatEven**(D, V hi, V lo)</code>: returns the concatenation of
    the even lanes of `hi` and the even lanes of `lo`.

### Blockwise

**Note**: if vectors are larger than 128 bits, the following operations split
their operands into independently processed 128-bit *blocks*.

*   `V`: `{u,i}{16,32,64}, {f}` \
    <code>V **Broadcast**&lt;int i&gt;(V)</code>: returns individual *blocks*,
    each with lanes set to `input_block[i]`, `i = [0, 16/sizeof(T))`.

All other ops in this section are only available if `HWY_TARGET != HWY_SCALAR`:

*   `V`: `{u,i}` \
    <code>VI **TableLookupBytes**(V bytes, VI indices)</code>: returns
    `bytes[indices[i]]`. Uses byte lanes regardless of the actual vector types.
    Results are implementation-defined if `indices[i] < 0` or `indices[i] >=
    HWY_MIN(Lanes(DFromV<V>()), 16)`. `VI` are integers, possibly of a different
    type than those in `V`. The number of lanes in `V` and `VI` may differ, e.g.
    a full-length table vector loaded via `LoadDup128`, plus partial vector `VI`
    of 4-bit indices.

*   `V`: `{u,i}` \
    <code>VI **TableLookupBytesOr0**(V bytes, VI indices)</code>: returns
    `bytes[indices[i]]`, or 0 if `indices[i] & 0x80`. Uses byte lanes regardless
    of the actual vector types. Results are implementation-defined for
    `indices[i] < 0` or in `[HWY_MIN(Lanes(DFromV<V>()), 16), 0x80)`. The
    zeroing behavior has zero cost on x86 and Arm. For vectors of >= 256 bytes
    (can happen on SVE and RVV), this will set all lanes after the first 128
    to 0. `VI` are integers, possibly of a different type than those in `V`. The
    number of lanes in `V` and `VI` may differ.

#### Interleave

Ops in this section are only available if `HWY_TARGET != HWY_SCALAR`:

*   <code>V **InterleaveLower**([D, ] V a, V b)</code>: returns *blocks* with
    alternating lanes from the lower halves of `a` and `b` (`a[0]` in the
    least-significant lane). The optional `D` (provided for consistency with
    `InterleaveUpper`) is `DFromV<V>`.

*   <code>V **InterleaveUpper**(D, V a, V b)</code>: returns *blocks* with
    alternating lanes from the upper halves of `a` and `b` (`a[N/2]` in the
    least-significant lane). `D` is `DFromV<V>`.

#### Zip

*   `Ret`: `MakeWide<T>`; `V`: `{u,i}{8,16,32}` \
    <code>Ret **ZipLower**([DW, ] V a, V b)</code>: returns the same bits as
    `InterleaveLower`, but repartitioned into double-width lanes (required in
    order to use this operation with scalars). The optional `DW` (provided for
    consistency with `ZipUpper`) is `RepartitionToWide<DFromV<V>>`.

*   `Ret`: `MakeWide<T>`; `V`: `{u,i}{8,16,32}` \
    <code>Ret **ZipUpper**(DW, V a, V b)</code>: returns the same bits as
    `InterleaveUpper`, but repartitioned into double-width lanes (required in
    order to use this operation with scalars). `DW` is
    `RepartitionToWide<DFromV<V>>`. Only available if `HWY_TARGET !=
    HWY_SCALAR`.

#### Shift

Ops in this section are only available if `HWY_TARGET != HWY_SCALAR`:

*   `V`: `{u,i}` \
    <code>V **ShiftLeftBytes**&lt;int&gt;([D, ] V)</code>: returns the result of
    shifting independent *blocks* left by `int` bytes \[1, 15\]. The optional
    `D` (provided for consistency with `ShiftRightBytes`) is `DFromV<V>`.

*   <code>V **ShiftLeftLanes**&lt;int&gt;([D, ] V)</code>: returns the result of
    shifting independent *blocks* left by `int` lanes. The optional `D`
    (provided for consistency with `ShiftRightLanes`) is `DFromV<V>`.

*   `V`: `{u,i}` \
    <code>V **ShiftRightBytes**&lt;int&gt;(D, V)</code>: returns the result of
    shifting independent *blocks* right by `int` bytes \[1, 15\], shifting in
    zeros even for partial vectors. `D` is `DFromV<V>`.

*   <code>V **ShiftRightLanes**&lt;int&gt;(D, V)</code>: returns the result of
    shifting independent *blocks* right by `int` lanes, shifting in zeros even
    for partial vectors. `D` is `DFromV<V>`.

*   `V`: `{u,i}` \
    <code>V **CombineShiftRightBytes**&lt;int&gt;(D, V hi, V lo)</code>: returns
    a vector of *blocks* each the result of shifting two concatenated *blocks*
    `hi[i] || lo[i]` right by `int` bytes \[1, 16). `D` is `DFromV<V>`.

*   <code>V **CombineShiftRightLanes**&lt;int&gt;(D, V hi, V lo)</code>: returns
    a vector of *blocks* each the result of shifting two concatenated *blocks*
    `hi[i] || lo[i]` right by `int` lanes \[1, 16/sizeof(T)). `D` is
    `DFromV<V>`.

#### Shuffle

Ops in this section are only available if `HWY_TARGET != HWY_SCALAR`:

*   `V`: `{u,i,f}{32}` \
    <code>V **Shuffle1032**(V)</code>: returns *blocks* with 64-bit halves
    swapped.

*   `V`: `{u,i,f}{32}` \
    <code>V **Shuffle0321**(V)</code>: returns *blocks* rotated right (toward
    the lower end) by 32 bits.

*   `V`: `{u,i,f}{32}` \
    <code>V **Shuffle2103**(V)</code>: returns *blocks* rotated left (toward the
    upper end) by 32 bits.

The following are equivalent to `Reverse2` or `Reverse4`, which should be used
instead because they are more general:

*   `V`: `{u,i,f}{32}` \
    <code>V **Shuffle2301**(V)</code>: returns *blocks* with 32-bit halves
    swapped inside 64-bit halves.

*   `V`: `{u,i,f}{64}` \
    <code>V **Shuffle01**(V)</code>: returns *blocks* with 64-bit halves
    swapped.

*   `V`: `{u,i,f}{32}` \
    <code>V **Shuffle0123**(V)</code>: returns *blocks* with lanes in reverse
    order.

### Swizzle

*   <code>V **OddEven**(V a, V b)</code>: returns a vector whose odd lanes are
    taken from `a` and the even lanes from `b`.

*   <code>V **OddEvenBlocks**(V a, V b)</code>: returns a vector whose odd
    blocks are taken from `a` and the even blocks from `b`. Returns `b` if the
    vector has no more than one block (i.e. is 128 bits or scalar).

*   `V`: `{u,i,f}{32,64}` \
    <code>V **DupEven**(V v)</code>: returns `r`, the result of copying even
    lanes to the next higher-indexed lane. For each even lane index `i`,
    `r[i] == v[i]` and `r[i + 1] == v[i]`.

*   <code>V **ReverseBlocks**(V v)</code>: returns a vector with blocks in
    reversed order.

*   <code>V **TableLookupLanes**(V a, unspecified)</code> returns a vector
    of `a[indices[i]]`, where `unspecified` is the return value of
    `SetTableIndices(D, &indices[0])` or `IndicesFromVec`. The indices are
    not limited to blocks, hence this is slower than `TableLookupBytes*` on
    AVX2/AVX-512. Results are implementation-defined unless `0 <= indices[i]
    < Lanes(D())`. `indices` are always integers, even if `V` is a
    floating-point type.

*   <code>V **TwoTablesLookupLanes**(D d, V a, V b, unspecified)</code>
    returns a vector of `indices[i] < N ? a[indices[i]] : b[indices[i] - N]`,
    where  `unspecified` is the return value of
    `SetTableIndices(d, &indices[0])` or `IndicesFromVec` and `N` is equal to
    `Lanes(d)`. The indices are not limited to blocks. Results are
    implementation-defined unless `0 <= indices[i] < 2 * Lanes(d)`. `indices`
    are always integers, even if `V` is a floating-point type.

*   <code>V **TwoTablesLookupLanes**(V a, V b, unspecified)</code>
    returns a vector of `indices[i] < N ? a[indices[i]] : b[indices[i] - N]`,
    where  `unspecified` is the return value of
    `SetTableIndices(D, &indices[0])` or `IndicesFromVec` and `N` is equal to
    `Lanes(DFromV<V>())`.  The indices are not limited to blocks. Results are
    implementation-defined unless `0 <= indices[i] < 2 * Lanes(DFromV<V>())`.
    `indices` are always integers, even if `V` is a floating-point type.

    ```TwoTablesLookupLanes(a, b, indices)``` is equivalent to
    ```TwoTablesLookupLanes(DFromV<V>(), a, b, indices)```.

    The results of ```TwoTablesLookupLanes(d, a, b, indices)``` can differ
    from ```TwoTablesLookupLanes(a, b, indices)``` on RVV/SVE if
    ```Lanes(d)``` is less than ```Lanes(DFromV<V>())```.

*   <code>unspecified **IndicesFromVec**(D d, V idx)</code> prepares for
    `TableLookupLanes` with integer indices in `idx`, which must be the same bit
    width as `TFromD<D>` and in the range `[0, 2 * Lanes(d))`, but need not be
    unique.

*   <code>unspecified **SetTableIndices**(D d, TI* idx)</code> prepares for
    `TableLookupLanes` by loading `Lanes(d)` integer indices from `idx`, which
    must be in the range `[0, 2 * Lanes(d))` but need not be unique. The index
    type `TI` must be an integer of the same size as `TFromD<D>`.

*   <code>V **Reverse**(D, V a)</code> returns a vector with lanes in reversed
    order (`out[i] == a[Lanes(D()) - 1 - i]`).

*   `V`: `{u,i}{16,32,64}` \
    <code>V **ReverseLaneBytes**(V a)</code> returns a vector where the bytes of
    each lane are swapped.

*   `V`: `{u,i}{8,16,32,64}` \
    <code>V **ReverseBits**(V a)</code> returns a vector where the bits of each
    lane are reversed.

The following `ReverseN` must not be called if `Lanes(D()) < N`:

*   <code>V **Reverse2**(D, V a)</code> returns a vector with each group of 2
    contiguous lanes in reversed order (`out[i] == a[i ^ 1]`).

*   <code>V **Reverse4**(D, V a)</code> returns a vector with each group of 4
    contiguous lanes in reversed order (`out[i] == a[i ^ 3]`).

*   <code>V **Reverse8**(D, V a)</code> returns a vector with each group of 8
    contiguous lanes in reversed order (`out[i] == a[i ^ 7]`).

All other ops in this section are only available if `HWY_TARGET != HWY_SCALAR`:

*   `V`: `{u,i,f}{32,64}` \
    <code>V **DupOdd**(V v)</code>: returns `r`, the result of copying odd lanes
    to the previous lower-indexed lane. For each odd lane index `i`, `r[i] ==
    v[i]` and `r[i - 1] == v[i]`.

*   <code>V **SwapAdjacentBlocks**(V v)</code>: returns a vector where blocks of
    index `2*i` and `2*i+1` are swapped. Results are undefined for vectors with
    less than two blocks; callers must first check that via `Lanes`.

### Reductions

**Note**: these 'reduce' all lanes to a single result (e.g. sum), which is
broadcasted to all lanes. To obtain a scalar, you can call `GetLane`.

Being a horizontal operation (across lanes of the same vector), these are slower
than normal SIMD operations and are typically used outside critical loops.

There are additional `{u,i}{8}` implementations on SSE4.1+ and NEON.

*   `V`: `{u,i,f}{32,64},{u,i}{16}` \
    <code>V **SumOfLanes**(D, V v)</code>: returns the sum of all lanes in each
    lane.

*   `T`: `{u,i,f}{32,64},{u,i}{16}` \
    <code>T **ReduceSum**(D, V v)</code>: returns the sum of all lanes.

*   `V`: `{u,i,f}{32,64},{u,i}{16}` \
    <code>V **MinOfLanes**(D, V v)</code>: returns the minimum-valued lane in
    each lane.

*   `V`: `{u,i,f}{32,64},{u,i}{16}` \
    <code>V **MaxOfLanes**(D, V v)</code>: returns the maximum-valued lane in
    each lane.

### Crypto

Ops in this section are only available if `HWY_TARGET != HWY_SCALAR`:

*   `V`: `u8` \
    <code>V **AESRound**(V state, V round_key)</code>: one round of AES
    encryption: `MixColumns(SubBytes(ShiftRows(state))) ^ round_key`. This
    matches x86 AES-NI. The latency is independent of the input values.

*   `V`: `u8` \
    <code>V **AESLastRound**(V state, V round_key)</code>: the last round of AES
    encryption: `SubBytes(ShiftRows(state)) ^ round_key`. This matches x86
    AES-NI. The latency is independent of the input values.

*   `V`: `u8` \
    <code>V **AESRoundInv**(V state, V round_key)</code>: one round of AES
    decryption using the AES Equivalent Inverse Cipher:
    `InvMixColumns(InvShiftRows(InvSubBytes(state))) ^ round_key`. This matches
    x86 AES-NI. The latency is independent of the input values.

*   `V`: `u8` \
    <code>V **AESLastRoundInv**(V state, V round_key)</code>: the last round of
    AES decryption: `InvShiftRows(InvSubBytes(state)) ^ round_key`. This matches
    x86 AES-NI. The latency is independent of the input values.

*   `V`: `u8` \
    <code>V **AESInvMixColumns**(V state)</code>: the InvMixColumns operation of
    the AES decryption algorithm. AESInvMixColumns is used in the key expansion
    step of the AES Equivalent Inverse Cipher algorithm. The latency is
    independent of the input values.

*   `V`: `u8` \
    <code>V **AESKeyGenAssist**&lt;uint8_t kRcon&gt;(V v)</code>: AES key
    generation assist operation

    The AESKeyGenAssist operation is equivalent to doing the following, which
    matches the behavior of the x86 AES-NI AESKEYGENASSIST instruction:
    *  Applying the AES SubBytes operation to each byte of `v`.
    *  Doing a TableLookupBytes operation on each 128-bit block of the
       result of the `SubBytes(v)` operation with the following indices
       (which is broadcast to each 128-bit block in the case of vectors with 32
       or more lanes):
       `{4, 5, 6, 7, 5, 6, 7, 4, 12, 13, 14, 15, 13, 14, 15, 12}`
    *  Doing a bitwise XOR operation with the following vector (where `kRcon`
       is the rounding constant that is the first template argument of the
       AESKeyGenAssist function and where the below vector is broadcasted to
       each 128-bit block in the case of vectors with 32 or more lanes):
       `{0, 0, 0, 0, kRcon, 0, 0, 0, 0, 0, 0, 0, kRcon, 0, 0, 0}`

*   `V`: `u64` \
    <code>V **CLMulLower**(V a, V b)</code>: carryless multiplication of the
    lower 64 bits of each 128-bit block into a 128-bit product. The latency is
    independent of the input values (assuming that is true of normal integer
    multiplication) so this can safely be used in crypto. Applications that wish
    to multiply upper with lower halves can `Shuffle01` one of the operands; on
    x86 that is expected to be latency-neutral.

*   `V`: `u64` \
    <code>V **CLMulUpper**(V a, V b)</code>: as CLMulLower, but multiplies the
    upper 64 bits of each 128-bit block.

## Preprocessor macros

*   `HWY_ALIGN`: Prefix for stack-allocated (i.e. automatic storage duration)
    arrays to ensure they have suitable alignment for Load()/Store(). This is
    specific to `HWY_TARGET` and should only be used inside `HWY_NAMESPACE`.

    Arrays should also only be used for partial (<= 128-bit) vectors, or
    `LoadDup128`, because full vectors may be too large for the stack and should
    be heap-allocated instead (see aligned_allocator.h).

    Example: `HWY_ALIGN float lanes[4];`

*   `HWY_ALIGN_MAX`: as `HWY_ALIGN`, but independent of `HWY_TARGET` and may be
    used outside `HWY_NAMESPACE`.

## Advanced macros

*   `HWY_IDE` is 0 except when parsed by IDEs; adding it to conditions such as
    `#if HWY_TARGET != HWY_SCALAR || HWY_IDE` avoids code appearing greyed out.

The following indicate support for certain lane types and expand to 1 or 0:

*   `HWY_HAVE_INTEGER64`: support for 64-bit signed/unsigned integer lanes.
*   `HWY_HAVE_FLOAT16`: support for 16-bit floating-point lanes.
*   `HWY_HAVE_FLOAT64`: support for double-precision floating-point lanes.

The above were previously known as `HWY_CAP_INTEGER64`, `HWY_CAP_FLOAT16`, and
`HWY_CAP_FLOAT64`, respectively. Those `HWY_CAP_*` names are DEPRECATED.

*   `HWY_HAVE_SCALABLE` indicates vector sizes are unknown at compile time, and
    determined by the CPU.

*   `HWY_HAVE_TUPLE` indicates `Vec{2-4}`, `Create{2-4}` and `Get{2-4}` are
    usable. This is already true `#if !HWY_HAVE_SCALABLE`, and for SVE targets,
    and the RVV target when using Clang 16. We anticipate it will also become,
    and then remain, true starting with GCC 14.

*   `HWY_MEM_OPS_MIGHT_FAULT` is 1 iff `MaskedLoad` may trigger a (page) fault
    when attempting to load lanes from unmapped memory, even if the
    corresponding mask element is false. This is the case on ASAN/MSAN builds,
    AMD x86 prior to AVX-512, and Arm NEON. If so, users can prevent faults by
    ensuring memory addresses are aligned to the vector size or at least padded
    (allocation size increased by at least `Lanes(d)`.

*   `HWY_NATIVE_FMA` expands to 1 if the `MulAdd` etc. ops use native fused
    multiply-add for floating-point inputs. Otherwise, `MulAdd(f, m, a)` is
    implemented as `Add(Mul(f, m), a)`. Checking this can be useful for
    increasing the tolerance of expected results (around 1E-5 or 1E-6).

*   `HWY_IS_LITTLE_ENDIAN` expands to 1 on little-endian targets and to 0 on
    big-endian targets.

*   `HWY_IS_BIG_ENDIAN` expands to 0 on big-endian targets and to 1 on
    little-endian targets.

The following were used to signal the maximum number of lanes for certain
operations, but this is no longer necessary (nor possible on SVE/RVV), so they
are DEPRECATED:

*   `HWY_CAP_GE256`: the current target supports vectors of >= 256 bits.
*   `HWY_CAP_GE512`: the current target supports vectors of >= 512 bits.

## Detecting supported targets

`SupportedTargets()` returns a non-cached (re-initialized on each call) bitfield
of the targets supported on the current CPU, detected using CPUID on x86 or
equivalent. This may include targets that are not in `HWY_TARGETS`, and vice
versa. If there is no overlap the binary will likely crash. This can only happen
if:

*   the specified baseline is not supported by the current CPU, which
    contradicts the definition of baseline, so the configuration is invalid; or
*   the baseline does not include the enabled/attainable target(s), which are
    also not supported by the current CPU, and baseline targets (in particular
    `HWY_SCALAR`) were explicitly disabled.

## Advanced configuration macros

The following macros govern which targets to generate. Unless specified
otherwise, they may be defined per translation unit, e.g. to disable >128 bit
vectors in modules that do not benefit from them (if bandwidth-limited or only
called occasionally). This is safe because `HWY_TARGETS` always includes at
least one baseline target which `HWY_EXPORT` can use.

*   `HWY_DISABLE_CACHE_CONTROL` makes the cache-control functions no-ops.
*   `HWY_DISABLE_BMI2_FMA` prevents emitting BMI/BMI2/FMA instructions. This
    allows using AVX2 in VMs that do not support the other instructions, but
    only if defined for all translation units.

The following `*_TARGETS` are zero or more `HWY_Target` bits and can be defined
as an expression, e.g. `-DHWY_DISABLED_TARGETS=(HWY_SSE4|HWY_AVX3)`.

*   `HWY_BROKEN_TARGETS` defaults to a blocklist of known compiler bugs.
    Defining to 0 disables the blocklist.

*   `HWY_DISABLED_TARGETS` defaults to zero. This allows explicitly disabling
    targets without interfering with the blocklist.

*   `HWY_BASELINE_TARGETS` defaults to the set whose predefined macros are
    defined (i.e. those for which the corresponding flag, e.g. -mavx2, was
    passed to the compiler). If specified, this should be the same for all
    translation units, otherwise the safety check in SupportedTargets (that all
    enabled baseline targets are supported) may be inaccurate.

Zero or one of the following macros may be defined to replace the default
policy for selecting `HWY_TARGETS`:

*   `HWY_COMPILE_ONLY_EMU128` selects only `HWY_EMU128`, which avoids intrinsics
    but implements all ops using standard C++.
*   `HWY_COMPILE_ONLY_SCALAR` selects only `HWY_SCALAR`, which implements
    single-lane-only ops using standard C++.
*   `HWY_COMPILE_ONLY_STATIC` selects only `HWY_STATIC_TARGET`, which
    effectively disables dynamic dispatch.
*   `HWY_COMPILE_ALL_ATTAINABLE` selects all attainable targets (i.e. enabled
    and permitted by the compiler, independently of autovectorization), which
    maximizes coverage in tests.

At most one `HWY_COMPILE_ONLY_*` may be defined. `HWY_COMPILE_ALL_ATTAINABLE`
may also be defined even if one of `HWY_COMPILE_ONLY_*` is, but will then be
ignored.

If none are defined, but `HWY_IS_TEST` is defined, the default is
`HWY_COMPILE_ALL_ATTAINABLE`. Otherwise, the default is to select all attainable
targets except any non-best baseline (typically `HWY_SCALAR`), which reduces
code size.

## Compiler support

Clang and GCC require e.g. -mavx2 flags in order to use SIMD intrinsics.
However, this enables AVX2 instructions in the entire translation unit, which
may violate the one-definition rule and cause crashes. Instead, we use
target-specific attributes introduced via #pragma. Function using SIMD must
reside between `HWY_BEFORE_NAMESPACE` and `HWY_AFTER_NAMESPACE`. Alternatively,
individual functions or lambdas may be prefixed with `HWY_ATTR`.

If you know the SVE vector width and are using static dispatch, you can specify
`-march=armv9-a+sve2-aes -msve-vector-bits=128` and Highway will then use
`HWY_SVE2_128` as the baseline. Similarly, `-march=armv8.2-a+sve
-msve-vector-bits=256` enables the `HWY_SVE_256` specialization for Neoverse V1.
Note that these flags are unnecessary when using dynamic dispatch. Highway will
automatically detect and dispatch to the best available target, including
`HWY_SVE2_128` or `HWY_SVE_256`.

Immediates (compile-time constants) are specified as template arguments to avoid
constant-propagation issues with Clang on Arm.

## Type traits

*   `IsFloat<T>()` returns true if the `T` is a floating-point type.
*   `IsSigned<T>()` returns true if the `T` is a signed or floating-point type.
*   `LimitsMin/Max<T>()` return the smallest/largest value representable in
    integer `T`.
*   `SizeTag<N>` is an empty struct, used to select overloaded functions
    appropriate for `N` bytes.

*   `MakeUnsigned<T>` is an alias for an unsigned type of the same size as `T`.

*   `MakeSigned<T>` is an alias for a signed type of the same size as `T`.

*   `MakeFloat<T>` is an alias for a floating-point type of the same size as
    `T`.

*   `MakeWide<T>` is an alias for a type with twice the size of `T` and the same
    category (unsigned/signed/float).

*   `MakeNarrow<T>` is an alias for a type with half the size of `T` and the
    same category (unsigned/signed/float).

## Memory allocation

`AllocateAligned<T>(items)` returns a unique pointer to newly allocated memory
for `items` elements of POD type `T`. The start address is aligned as required
by `Load/Store`. Furthermore, successive allocations are not congruent modulo a
platform-specific alignment. This helps prevent false dependencies or cache
conflicts. The memory allocation is analogous to using `malloc()` and `free()`
with a `std::unique_ptr` since the returned items are *not* initialized or
default constructed and it is released using `FreeAlignedBytes()` without
calling `~T()`.

`MakeUniqueAligned<T>(Args&&... args)` creates a single object in newly
allocated aligned memory as above but constructed passing the `args` argument to
`T`'s constructor and returning a unique pointer to it. This is analogous to
using `std::make_unique` with `new` but for aligned memory since the object is
constructed and later destructed when the unique pointer is deleted. Typically
this type `T` is a struct containing multiple members with `HWY_ALIGN` or
`HWY_ALIGN_MAX`, or arrays whose lengths are known to be a multiple of the
vector size.

`MakeUniqueAlignedArray<T>(size_t items, Args&&... args)` creates an array of
objects in newly allocated aligned memory as above and constructs every element
of the new array using the passed constructor parameters, returning a unique
pointer to the array. Note that only the first element is guaranteed to be
aligned to the vector size; because there is no padding between elements,
the alignment of the remaining elements depends on the size of `T`.

## Speeding up code for older x86 platforms

Thanks to @dzaima for inspiring this section.

It is possible to improve the performance of your code on older x86 CPUs while
remaining portable to all platforms. These older CPUs might indeed be the ones
for which optimization is most impactful, because modern CPUs are usually faster
and thus likelier to meet performance expectations.

For those without AVX3, preferably avoid `Scatter*`; some algorithms can be
reformulated to use `Gather*` instead. For pre-AVX2, it is also important to
avoid `Gather*`.

It is typically much more efficient to pad arrays and use `Load` instead of
`MaskedLoad` and `Store` instead of `BlendedStore`.

If possible, use signed 8..32 bit types instead of unsigned types for
comparisons and `Min`/`Max`.

Other ops which are considerably more expensive especially on SSSE3, and
preferably avoided if possible: `MulEven`, i32 `Mul`, `Shl`/`Shr`,
`Round`/`Trunc`/`Ceil`/`Floor`, float16 `PromoteTo`/`DemoteTo`, `AESRound`.

Ops which are moderately more expensive on older CPUs: 64-bit
`Abs`/`ShiftRight`/`ConvertTo`, i32->u16 `DemoteTo`, u32->f32 `ConvertTo`,
`Not`, `IfThenElse`, `RotateRight`, `OddEven`, `BroadcastSignBit`.

It is likely difficult to avoid all of these ops (about a fifth of the total).
Apps usually also cannot more efficiently achieve the same result as any op
without using it - this is an explicit design goal of Highway. However,
sometimes it is possible to restructure your code to avoid `Not`, e.g. by
hoisting it outside the SIMD code, or fusing with `AndNot` or `CompressNot`.<|MERGE_RESOLUTION|>--- conflicted
+++ resolved
@@ -1072,7 +1072,6 @@
 *   <code>Vec&lt;D&gt; **BitCast**(D, V)</code>: returns the bits of `V`
     reinterpreted as type `Vec<D>`.
 
-<<<<<<< HEAD
 *   <code>Vec&lt;D&gt; **ResizeBitCast**(D, V)</code>: resizes `V` to a vector
     of `Lanes(D()) * sizeof(TFromD<D>)` bytes, and then returns the bits of the
     resized vector reinterpreted as type `Vec<D>`.
@@ -1091,15 +1090,9 @@
     `Lanes(DFrom()) * sizeof(TFromD<DFrom>)` bytes of the result vector are
     zeroed out.
 
-*   `V`,`D`: (`u8,u16`), (`u16,u32`), (`u8,u32`), (`u32,u64`), (`u8,i16`), \
-    (`u8,i32`), (`u16,i32`), (`i8,i16`), (`i8,i32`), (`i16,i32`), (`i32,i64`)
-    <code>Vec&lt;D&gt; **PromoteTo**(D, V part)</code>: returns `part[i]` zero-
-    or sign-extended to the integer type `MakeWide<T>`.
-=======
 *   `V`,`V8`: (`u32,u8`) \
     <code>V8 **U8FromU32**(V)</code>: special-case `u32` to `u8` conversion when
     all lanes of `V` are already clamped to `[0, 256)`.
->>>>>>> d47bbc76
 
 *   `V`,`D`: (`i32`,`f32`), (`i64`,`f64`) \
     <code>Vec&lt;D&gt; **ConvertTo**(D, V)</code>: converts an integer value to
